/*************************************************************************/
/*  editor_node.cpp                                                      */
/*************************************************************************/
/*                       This file is part of:                           */
/*                           GODOT ENGINE                                */
/*                    http://www.godotengine.org                         */
/*************************************************************************/
/* Copyright (c) 2007-2017 Juan Linietsky, Ariel Manzur.                 */
/*                                                                       */
/* Permission is hereby granted, free of charge, to any person obtaining */
/* a copy of this software and associated documentation files (the       */
/* "Software"), to deal in the Software without restriction, including   */
/* without limitation the rights to use, copy, modify, merge, publish,   */
/* distribute, sublicense, and/or sell copies of the Software, and to    */
/* permit persons to whom the Software is furnished to do so, subject to */
/* the following conditions:                                             */
/*                                                                       */
/* The above copyright notice and this permission notice shall be        */
/* included in all copies or substantial portions of the Software.       */
/*                                                                       */
/* THE SOFTWARE IS PROVIDED "AS IS", WITHOUT WARRANTY OF ANY KIND,       */
/* EXPRESS OR IMPLIED, INCLUDING BUT NOT LIMITED TO THE WARRANTIES OF    */
/* MERCHANTABILITY, FITNESS FOR A PARTICULAR PURPOSE AND NONINFRINGEMENT.*/
/* IN NO EVENT SHALL THE AUTHORS OR COPYRIGHT HOLDERS BE LIABLE FOR ANY  */
/* CLAIM, DAMAGES OR OTHER LIABILITY, WHETHER IN AN ACTION OF CONTRACT,  */
/* TORT OR OTHERWISE, ARISING FROM, OUT OF OR IN CONNECTION WITH THE     */
/* SOFTWARE OR THE USE OR OTHER DEALINGS IN THE SOFTWARE.                */
/*************************************************************************/
#include "version.h"
#include "editor_node.h"
#include "print_string.h"
#include "editor_themes.h"

#include "editor_help.h"
#include "core/io/resource_saver.h"
#include "core/io/resource_loader.h"
#include "servers/physics_2d_server.h"
#include "scene/resources/packed_scene.h"
#include "editor_settings.h"
#include "io_plugins/editor_import_collada.h"
#include "io_plugins/editor_scene_importer_fbxconv.h"
#include "globals.h"
#include <stdio.h>
#include "object_type_db.h"
#include "os/keyboard.h"
#include "os/os.h"
#include "os/file_access.h"
#include "message_queue.h"
#include "path_remap.h"
#include "translation.h"
#include "pvrtc_compress.h"
#include "editor_file_system.h"
#include "register_exporters.h"
#include "bind/core_bind.h"
#include "io/zip_io.h"
#include "io/config_file.h"
#include "animation_editor.h"
#include "io/stream_peer_ssl.h"
// plugins
#include "plugins/sprite_frames_editor_plugin.h"
#include "plugins/texture_region_editor_plugin.h"
#include "plugins/canvas_item_editor_plugin.h"
#include "asset_library_editor_plugin.h"
#include "plugins/spatial_editor_plugin.h"
#include "plugins/sample_editor_plugin.h"
#include "plugins/texture_editor_plugin.h"
#include "plugins/material_editor_plugin.h"
#include "plugins/sample_library_editor_plugin.h"
#include "plugins/sample_player_editor_plugin.h"
#include "plugins/camera_editor_plugin.h"
#include "plugins/style_box_editor_plugin.h"
#include "plugins/resource_preloader_editor_plugin.h"
#include "plugins/item_list_editor_plugin.h"
#include "plugins/stream_editor_plugin.h"
#include "plugins/multimesh_editor_plugin.h"
#include "plugins/mesh_instance_editor_plugin.h"
#include "plugins/mesh_editor_plugin.h"
#include "plugins/theme_editor_plugin.h"

#include "plugins/tile_map_editor_plugin.h"
#include "plugins/cube_grid_theme_editor_plugin.h"
#include "plugins/shader_editor_plugin.h"
#include "plugins/shader_graph_editor_plugin.h"
#include "plugins/path_editor_plugin.h"
#include "plugins/rich_text_editor_plugin.h"
#include "plugins/collision_polygon_editor_plugin.h"
#include "plugins/collision_polygon_2d_editor_plugin.h"
#include "plugins/script_editor_plugin.h"
#include "plugins/script_text_editor.h"
#include "plugins/path_2d_editor_plugin.h"
#include "plugins/particles_editor_plugin.h"
#include "plugins/particles_2d_editor_plugin.h"
#include "plugins/animation_tree_editor_plugin.h"
#include "plugins/tile_set_editor_plugin.h"
#include "plugins/animation_player_editor_plugin.h"
#include "plugins/baked_light_editor_plugin.h"
#include "plugins/polygon_2d_editor_plugin.h"
#include "plugins/navigation_polygon_editor_plugin.h"
#include "plugins/light_occluder_2d_editor_plugin.h"
#include "plugins/color_ramp_editor_plugin.h"
#include "plugins/collision_shape_2d_editor_plugin.h"
#include "plugins/gi_probe_editor_plugin.h"
#include "main/input_default.h"
// end
#include "tools/editor/editor_settings.h"
#include "tools/editor/io_plugins/editor_texture_import_plugin.h"
#include "tools/editor/io_plugins/editor_scene_import_plugin.h"
#include "tools/editor/io_plugins/editor_font_import_plugin.h"
#include "tools/editor/io_plugins/editor_sample_import_plugin.h"
#include "tools/editor/io_plugins/editor_translation_import_plugin.h"
#include "tools/editor/io_plugins/editor_bitmask_import_plugin.h"
#include "tools/editor/io_plugins/editor_mesh_import_plugin.h"
#include "tools/editor/io_plugins/editor_export_scene.h"

#include "plugins/editor_preview_plugins.h"
#include "editor_initialize_ssl.h"
#include "script_editor_debugger.h"

EditorNode *EditorNode::singleton=NULL;

void EditorNode::_update_scene_tabs() {

	bool show_rb = EditorSettings::get_singleton()->get("global/show_script_in_scene_tabs");

	scene_tabs->clear_tabs();
	Ref<Texture> script_icon = gui_base->get_icon("Script","EditorIcons");
	for(int i=0;i<editor_data.get_edited_scene_count();i++) {

		String type=editor_data.get_scene_type(i);
		Ref<Texture> icon;
		if (type!=String()) {

			if (!gui_base->has_icon(type,"EditorIcons")) {
				type="Node";
			}

			icon=gui_base->get_icon(type,"EditorIcons");

		}



		int current = editor_data.get_edited_scene();
		bool unsaved = (i==current)?saved_version!=editor_data.get_undo_redo().get_version():editor_data.get_scene_version(i)!=0;
		scene_tabs->add_tab(editor_data.get_scene_title(i)+(unsaved?"(*)":""),icon);

		if (show_rb && editor_data.get_scene_root_script(i).is_valid()) {
			scene_tabs->set_tab_right_button(i,script_icon);
		}

	}

	scene_tabs->set_current_tab(editor_data.get_edited_scene());
	scene_tabs->ensure_tab_visible(editor_data.get_edited_scene());

}

void EditorNode::_update_title() {

	String appname = Globals::get_singleton()->get("application/name");
	String title = appname.empty()?String(VERSION_FULL_NAME):String(_MKSTR(VERSION_NAME) + String(" - ") + appname);
	String edited = editor_data.get_edited_scene_root()?editor_data.get_edited_scene_root()->get_filename():String();
	if (!edited.empty())
		title+=" - " + String(edited.get_file());
	if (unsaved_cache)
		title+=" (*)";

	OS::get_singleton()->set_window_title(title);

}

void EditorNode::_unhandled_input(const InputEvent& p_event) {

	if (Node::get_viewport()->get_modal_stack_top())
		return; //ignore because of modal window


	if (p_event.type==InputEvent::KEY && p_event.key.pressed && !p_event.key.echo && !gui_base->get_viewport()->gui_has_modal_stack()) {


		if (ED_IS_SHORTCUT("editor/next_tab", p_event)) {
			int next_tab = editor_data.get_edited_scene() + 1;
			next_tab %= editor_data.get_edited_scene_count();
			_scene_tab_changed(next_tab);
		}
		if (ED_IS_SHORTCUT("editor/prev_tab", p_event)) {
			int next_tab = editor_data.get_edited_scene() - 1;
			next_tab = next_tab >= 0 ? next_tab : editor_data.get_edited_scene_count() - 1;
			_scene_tab_changed(next_tab);
		}

		switch(p_event.key.scancode) {

			/*case KEY_F1:
				if (!p_event.key.mod.shift && !p_event.key.mod.command)
					_editor_select(EDITOR_SCRIPT);
			break;*/
			case KEY_F1:
				if (!p_event.key.mod.shift && !p_event.key.mod.command)
					_editor_select(EDITOR_2D);
			break;
			case KEY_F2:
				if (!p_event.key.mod.shift && !p_event.key.mod.command)
					_editor_select(EDITOR_3D);
			break;
			case KEY_F3:
				if (!p_event.key.mod.shift && !p_event.key.mod.command)
					_editor_select(EDITOR_SCRIPT);
			break;
		/*	case KEY_F5: _menu_option_confirm((p_event.key.mod.control&&p_event.key.mod.shift)?RUN_PLAY_CUSTOM_SCENE:RUN_PLAY,true); break;
			case KEY_F6: _menu_option_confirm(RUN_PLAY_SCENE,true); break;
			//case KEY_F7: _menu_option_confirm(RUN_PAUSE,true); break;
			case KEY_F8: _menu_option_confirm(RUN_STOP,true); break;*/

		}

	}
}



void EditorNode::_notification(int p_what) {

	if (p_what==NOTIFICATION_EXIT_TREE) {

		editor_data.save_editor_external_data();
		FileAccess::set_file_close_fail_notify_callback(NULL);
		log->deinit(); // do not get messages anymore
	}
	if (p_what==NOTIFICATION_PROCESS) {

		//force the whole tree viewport
#if 0
		{
			Rect2 grect = scene_root_base->get_global_rect();
			Rect2 grectsrp = scene_root_parent->get_global_rect();
			if (grect!=grectsrp) {
				scene_root_parent->set_pos(grect.pos);
				scene_root_parent->set_size(grect.size);
			}
		}

#endif
		if (opening_prev && confirmation->is_hidden())
			opening_prev=false;

		if (unsaved_cache != (saved_version!=editor_data.get_undo_redo().get_version())) {

			unsaved_cache = (saved_version!=editor_data.get_undo_redo().get_version());
			_update_title();
		}

		if (last_checked_version!=editor_data.get_undo_redo().get_version()) {
			_update_scene_tabs();
			last_checked_version=editor_data.get_undo_redo().get_version();
		}

		//get_root_node()->set_rect(viewport->get_global_rect());

		//update the circle
		uint64_t frame = OS::get_singleton()->get_frames_drawn();
		uint32_t tick = OS::get_singleton()->get_ticks_msec();

		if (frame!=circle_step_frame && (tick-circle_step_msec)>(1000/8)) {

			circle_step++;
			if (circle_step>=8)
				circle_step=0;

			circle_step_msec=tick;
<<<<<<< HEAD
		    circle_step_frame=frame+1;
=======
			circle_step_frame=frame+1;

			update_menu->set_icon(gui_base->get_icon("Progress"+itos(circle_step+1),"EditorIcons"));
>>>>>>> 2820b2d8

            // update the circle itself only when its enabled
            if (!update_menu->get_popup()->is_item_checked(3)){
                update_menu->set_icon(gui_base->get_icon("Progress"+itos(circle_step+1),"EditorIcons"));
            }
		}

		editor_selection->update();

		{
			uint32_t p32 = AudioServer::get_singleton()->read_output_peak()>>8;

			float peak = p32==0? -80 : Math::linear2db(p32 / 65535.0);

			if (peak<-80)
				peak=-80;
			float vu = audio_vu->get_val();

			if (peak > vu) {
				audio_vu->set_val(peak);
			} else {
				float new_vu = vu - get_process_delta_time()*70.0;
				if (new_vu<-80)
					new_vu=-80;
				if (new_vu !=-80 && vu !=-80)
					audio_vu->set_val(new_vu);
			}

		}

	}
	if (p_what==NOTIFICATION_ENTER_TREE) {

		get_tree()->get_root()->set_disable_3d(true);
		//MessageQueue::get_singleton()->push_call(this,"_get_scene_metadata");
		get_tree()->set_editor_hint(true);
		get_tree()->get_root()->set_as_audio_listener(false);
		get_tree()->get_root()->set_as_audio_listener_2d(false);
		get_tree()->set_auto_accept_quit(false);
		get_tree()->connect("files_dropped",this,"_dropped_files");
				//VisualServer::get_singleton()->viewport_set_hide_canvas(editor->get_scene_root()->get_viewport(),false);

		//import_monitor->scan_changes();
	}

	if (p_what==NOTIFICATION_EXIT_TREE) {


		editor_data.clear_edited_scenes();

	}
	if (p_what==NOTIFICATION_READY) {

		VisualServer::get_singleton()->viewport_set_hide_scenario(get_scene_root()->get_viewport(),true);
		VisualServer::get_singleton()->viewport_set_hide_canvas(get_scene_root()->get_viewport(),true);
		VisualServer::get_singleton()->viewport_set_disable_environment(get_viewport()->get_viewport_rid(),true);

		_editor_select(EDITOR_3D);

		if (defer_load_scene!="") {

			load_scene(defer_load_scene);
			defer_load_scene="";
		}

		if (defer_translatable!="") {

			Error ok = save_translatable_strings(defer_translatable);
			if (ok!=OK)
				OS::get_singleton()->set_exit_code(255);
			defer_translatable="";
			get_tree()->quit();
		}

/*
		if (defer_optimize!="") {
			Error ok = save_optimized_copy(defer_optimize,defer_optimize_preset);
			defer_optimize_preset="";
			if (ok!=OK)
				OS::get_singleton()->set_exit_code(255);
			get_scene()->quit();
		}
*/

		/*  // moved to "_sources_changed"
		if (export_defer.platform!="") {

			project_export_settings->export_platform(export_defer.platform,export_defer.path,export_defer.debug,export_defer.password,true);
			export_defer.platform="";
		}

		*/
	}

	if (p_what == MainLoop::NOTIFICATION_WM_FOCUS_IN) {

		/*
		List<Ref<Resource> > cached;
		ResourceCache::get_cached_resources(&cached);

		bool changes=false;
		for(List<Ref<Resource> >::Element *E=cached.front();E;E=E->next()) {

			if (!E->get()->can_reload_from_file())
				continue;
			if (E->get()->get_path().find("::")!=-1)
				continue;
			uint64_t mt = FileAccess::get_modified_time(E->get()->get_path());
			if (mt!=E->get()->get_last_modified_time()) {
				changes=true;
				break;
			}
		}



		sources_button->get_popup()->set_item_disabled(sources_button->get_popup()->get_item_index(DEPENDENCY_UPDATE_LOCAL),!changes);
		if (changes && sources_button->get_popup()->is_item_disabled(sources_button->get_popup()->get_item_index(DEPENDENCY_UPDATE_IMPORTED))) {
			sources_button->set_icon(gui_base->get_icon("DependencyLocalChanged","EditorIcons"));
		}
*/

		if (bool(EDITOR_DEF("resources/auto_reload_modified_images",true))) {

			_menu_option_confirm(DEPENDENCY_LOAD_CHANGED_IMAGES,true);
		}

		waiting_for_sources_changed=true;
		EditorFileSystem::get_singleton()->scan_sources();

	}

	if (p_what == MainLoop::NOTIFICATION_WM_QUIT_REQUEST) {

		_menu_option_confirm(FILE_QUIT, false);
	};

	if (p_what == EditorSettings::NOTIFICATION_EDITOR_SETTINGS_CHANGED) {
		scene_tabs->set_tab_close_display_policy( (bool(EDITOR_DEF("global/always_show_close_button_in_scene_tabs", false)) ? Tabs::CLOSE_BUTTON_SHOW_ALWAYS : Tabs::CLOSE_BUTTON_SHOW_ACTIVE_ONLY) );
	}

}

void EditorNode::_fs_changed() {

	for(Set<FileDialog*>::Element *E=file_dialogs.front();E;E=E->next()) {

		E->get()->invalidate();
	}

	for(Set<EditorFileDialog*>::Element *E=editor_file_dialogs.front();E;E=E->next()) {

		E->get()->invalidate();
	}

	if (export_defer.platform!="") {

		project_export_settings->export_platform(export_defer.platform,export_defer.path,export_defer.debug,export_defer.password,true);
		export_defer.platform="";
	}

}

void EditorNode::_sources_changed(bool p_exist) {

	if (p_exist && bool(EditorSettings::get_singleton()->get("import/automatic_reimport_on_sources_changed"))) {
		p_exist=false;

		List<String> changed_sources;
		EditorFileSystem::get_singleton()->get_changed_sources(&changed_sources);


		EditorProgress ep("reimport",TTR("Re-Importing"),changed_sources.size());
		int step_idx=0;

		for(List<String>::Element *E=changed_sources.front();E;E=E->next()) {

			ep.step(TTR("Importing:")+" "+E->get(),step_idx++);

			Ref<ResourceImportMetadata> rimd = ResourceLoader::load_import_metadata(E->get());
			ERR_CONTINUE(rimd.is_null());
			String editor = rimd->get_editor();
			if (editor.begins_with("texture_")) {
				editor="texture"; //compatibility fix for old versions
			}
			Ref<EditorImportPlugin> eip = EditorImportExport::get_singleton()->get_import_plugin_by_name(editor);
			ERR_CONTINUE(eip.is_null());
			Error err = eip->import(E->get(),rimd);
			if (err!=OK) {
				EditorNode::add_io_error("Error Re Importing:\n  "+E->get());
			}

		}

		EditorFileSystem::get_singleton()->scan_sources();
		waiting_for_sources_changed=false;

		return;
	}


	if (p_exist) {

		sources_button->set_icon(gui_base->get_icon("DependencyChanged","EditorIcons"));
		sources_button->set_disabled(false);

	} else {

		sources_button->set_icon(gui_base->get_icon("DependencyOk","EditorIcons"));
		sources_button->set_disabled(true);

	}

	waiting_for_sources_changed=false;

}

void EditorNode::_vp_resized() {


}

void EditorNode::_rebuild_import_menu()
{
	PopupMenu* p = import_menu->get_popup();
	p->clear();
	//p->add_item(TTR("Node From Scene"), FILE_IMPORT_SUBSCENE);
	//p->add_separator();
	for (int i = 0; i < editor_import_export->get_import_plugin_count(); i++) {
		p->add_item(editor_import_export->get_import_plugin(i)->get_visible_name(), IMPORT_PLUGIN_BASE + i);
	}
}

void EditorNode::_node_renamed() {

	if (property_editor)
		property_editor->update_tree();
}


Error EditorNode::load_resource(const String& p_scene) {

	RES res = ResourceLoader::load(p_scene);
	ERR_FAIL_COND_V(!res.is_valid(),ERR_CANT_OPEN);

	edit_resource(res);

	return OK;
}


void EditorNode::edit_resource(const Ref<Resource>& p_resource) {

	_resource_selected(p_resource,"");
}

void EditorNode::edit_node(Node *p_node) {

	push_item(p_node);
}

void EditorNode::open_resource(const String& p_type) {


	file->set_mode(EditorFileDialog::MODE_OPEN_FILE);

	List<String> extensions;
	ResourceLoader::get_recognized_extensions_for_type(p_type,&extensions);

	file->clear_filters();
	for(int i=0;i<extensions.size();i++) {

		file->add_filter("*."+extensions[i]+" ; "+extensions[i].to_upper());
	}

	//file->set_current_path(current_path);

	file->popup_centered_ratio();
	current_option=RESOURCE_LOAD;
}


void EditorNode::save_resource_in_path(const Ref<Resource>& p_resource,const String& p_path) {

	editor_data.apply_changes_in_editors();
	int flg=0;
	if (EditorSettings::get_singleton()->get("on_save/compress_binary_resources"))
		flg|=ResourceSaver::FLAG_COMPRESS;
	//if (EditorSettings::get_singleton()->get("on_save/save_paths_as_relative"))
	//	flg|=ResourceSaver::FLAG_RELATIVE_PATHS;

	String path = Globals::get_singleton()->localize_path(p_path);
	Error err = ResourceSaver::save(path,p_resource,flg|ResourceSaver::FLAG_REPLACE_SUBRESOURCE_PATHS);

	if (err!=OK) {
		accept->set_text(TTR("Error saving resource!"));
		accept->popup_centered_minsize();
	return;
	}
//	EditorFileSystem::get_singleton()->update_file(path,p_resource->get_type());

	((Resource*)p_resource.ptr())->set_path(path);
	emit_signal("resource_saved",p_resource);

}

void EditorNode::save_resource(const Ref<Resource>& p_resource) {

	if (p_resource->get_path().is_resource_file()) {
		save_resource_in_path(p_resource,p_resource->get_path());
	} else {
		save_resource_as(p_resource);
	}
}

void EditorNode::save_resource_as(const Ref<Resource>& p_resource,const String& p_at_path) {

	file->set_mode(EditorFileDialog::MODE_SAVE_FILE);

	current_option=RESOURCE_SAVE_AS;
	List<String> extensions;
	Ref<PackedScene> sd = memnew( PackedScene );
	ResourceSaver::get_recognized_extensions(p_resource,&extensions);
	file->clear_filters();

	List<String> preferred;
	for(int i=0;i<extensions.size();i++) {

		if (p_resource->is_type("Script") && (extensions[i]=="tres" || extensions[i]=="res" || extensions[i]=="xml")) {
			//this serves no purpose and confused people
			continue;
		}
		file->add_filter("*."+extensions[i]+" ; "+extensions[i].to_upper());
		preferred.push_back(extensions[i]);
	}

	//file->set_current_path(current_path);

	if (p_at_path!=String()) {

		file->set_current_dir(p_at_path);
		if (p_resource->get_path().is_resource_file()) {
			file->set_current_file(p_resource->get_path().get_file());
		} else {
			if (extensions.size())	{
				file->set_current_file("new_"+p_resource->get_type().to_lower()+"."+preferred.front()->get().to_lower());
			} else {
				file->set_current_file(String());
			}
		}
	} else if (p_resource->get_path()!="") {

		file->set_current_path(p_resource->get_path());
		if (extensions.size()) {
			String ext=p_resource->get_path().extension().to_lower();
			if (extensions.find(ext)==NULL) {
				file->set_current_path(p_resource->get_path().replacen("."+ext,"."+extensions.front()->get()));
			}
		}
	} else if (preferred.size()) {

		String existing;
		if (extensions.size()) {
			existing="new_"+p_resource->get_type().to_lower()+"."+preferred.front()->get().to_lower();
		}
		file->set_current_path(existing);

	}
	file->popup_centered_ratio();
	file->set_title(TTR("Save Resource As.."));
}


void EditorNode::_menu_option(int p_option) {

	_menu_option_confirm(p_option,false);
}

void EditorNode::_menu_confirm_current() {

	_menu_option_confirm(current_option,true);
}


void EditorNode::_dialog_display_file_error(String p_file,Error p_error) {


	if (p_error) {

		current_option=-1;
		//accept->"()->hide();
		accept->get_ok()->set_text(TTR("I see.."));

		switch(p_error) {

			case ERR_FILE_CANT_WRITE: {

				accept->set_text(TTR("Can't open file for writing:")+" "+p_file.extension());
			} break;
			case ERR_FILE_UNRECOGNIZED: {

				accept->set_text(TTR("Requested file format unknown:")+" "+p_file.extension());
			} break;
			default: {

				accept->set_text(TTR("Error while saving."));
			}break;
		}

		accept->popup_centered_minsize();
	}

}

void EditorNode::_get_scene_metadata(const String& p_file) {

	Node *scene = editor_data.get_edited_scene_root();

	if (!scene)
		return;

	String path = EditorSettings::get_singleton()->get_project_settings_path().plus_file(p_file.get_file()+"-editstate-"+p_file.md5_text()+".cfg");

	Ref<ConfigFile> cf;
	cf.instance();

	Error err = cf->load(path);
	if (err!=OK || !cf->has_section("editor_states"))
		return; //must not exist

	List<String> esl;
	cf->get_section_keys("editor_states",&esl);

	Dictionary md;
	for (List<String>::Element *E=esl.front();E;E=E->next()) {

		Variant st=cf->get_value("editor_states",E->get());
		if (st.get_type()) {
			md[E->get()]=st;
		}
	}



	editor_data.set_editor_states(md);

}

void EditorNode::_set_scene_metadata(const String& p_file, int p_idx) {

	Node *scene = editor_data.get_edited_scene_root(p_idx);

	if (!scene)
		return;

	scene->set_meta("__editor_run_settings__",Variant()); //clear it (no point in keeping it)
	scene->set_meta("__editor_plugin_states__",Variant());

	String path = EditorSettings::get_singleton()->get_project_settings_path().plus_file(p_file.get_file()+"-editstate-"+p_file.md5_text()+".cfg");

	Ref<ConfigFile> cf;
	cf.instance();

	Dictionary md;

	if (p_idx<0 || editor_data.get_edited_scene()==p_idx) {
		md = editor_data.get_editor_states();
	} else {
		md = editor_data.get_scene_editor_states(p_idx);
	}

	List<Variant> keys;
	md.get_key_list(&keys);

	for(List<Variant>::Element *E=keys.front();E;E=E->next()) {

		cf->set_value("editor_states",E->get(),md[E->get()]);
	}

	Error err = cf->save(path);
	ERR_FAIL_COND(err!=OK);

}


bool EditorNode::_find_and_save_resource(RES res,Map<RES,bool>& processed,int32_t flags) {

	if (res.is_null())
		return false;

	 if (processed.has(res)) {

		 return processed[res];
	 }


	bool changed = res->is_edited();
	res->set_edited(false);

	bool subchanged = _find_and_save_edited_subresources(res.ptr(),processed,flags);

//	print_line("checking if edited: "+res->get_type()+" :: "+res->get_name()+" :: "+res->get_path()+" :: "+itos(changed)+" :: SR "+itos(subchanged));

	if (res->get_path().is_resource_file()) {
		if (changed || subchanged) {
			//save
			print_line("Also saving modified external resource: "+res->get_path());
			ResourceSaver::save(res->get_path(),res,flags);

		}
		processed[res]=false; //because it's a file
		return false;
	} else {


		processed[res]=changed;
		return changed;
	}
}

bool EditorNode::_find_and_save_edited_subresources(Object *obj,Map<RES,bool>& processed,int32_t flags) {

	bool ret_changed=false;
	List<PropertyInfo> pi;
	obj->get_property_list(&pi);
	for (List<PropertyInfo>::Element *E=pi.front();E;E=E->next()) {

		if (!(E->get().usage&PROPERTY_USAGE_STORAGE))
			continue;



		switch(E->get().type) {
			case Variant::OBJECT: {

				RES res = obj->get(E->get().name);

				if (_find_and_save_resource(res,processed,flags))
					ret_changed=true;

			} break;
			case Variant::ARRAY: {

				Array varray= obj->get(E->get().name);
				int len=varray.size();
				for(int i=0;i<len;i++) {

					Variant v=varray.get(i);
					RES res=v;
					if (_find_and_save_resource(res,processed,flags))
						ret_changed=true;

					//_find_resources(v);
				}

			} break;
			case Variant::DICTIONARY: {


				Dictionary d=obj->get(E->get().name);;
				List<Variant> keys;
				d.get_key_list(&keys);
				for(List<Variant>::Element *E=keys.front();E;E=E->next()) {

					Variant v = d[E->get()];
					RES res=v;
					if (_find_and_save_resource(res,processed,flags))
						ret_changed=true;
				}
			} break;
			default: {}
		}

	}

	return ret_changed;

}

void EditorNode::_save_edited_subresources(Node* scene,Map<RES,bool>& processed,int32_t flags) {

	_find_and_save_edited_subresources(scene,processed,flags);

	for(int i=0;i<scene->get_child_count();i++) {

		Node *n = scene->get_child(i);
		if (n->get_owner()!=editor_data.get_edited_scene_root())
			continue;
		_save_edited_subresources(n,processed,flags);
	}

}

void EditorNode::_find_node_types(Node* p_node, int&count_2d, int&count_3d) {

	if (p_node->is_type("Viewport") || (p_node!=editor_data.get_edited_scene_root() && p_node->get_owner()!=editor_data.get_edited_scene_root()))
		return;

	if (p_node->is_type("CanvasItem"))
		count_2d++;
	else if (p_node->is_type("Spatial"))
		count_3d++;

	for(int i=0;i<p_node->get_child_count();i++)
		_find_node_types(p_node->get_child(i),count_2d,count_3d);

}


void EditorNode::_save_scene_with_preview(String p_file) {

	int c2d=0;
	int c3d=0;

	EditorProgress save("save",TTR("Saving Scene"),4);
	save.step(TTR("Analyzing"),0);
	_find_node_types(editor_data.get_edited_scene_root(),c2d,c3d);

	RID viewport;
	bool is2d;
	if (c3d<c2d) {
		viewport=scene_root->get_viewport();
		is2d=true;
	} else {
		viewport=SpatialEditor::get_singleton()->get_editor_viewport(0)->get_viewport_node()->get_viewport();
		is2d=false;

	}
	save.step(TTR("Creating Thumbnail"),1);
	//current view?
	int screen =-1;
	for(int i=0;i<editor_table.size();i++) {
		if (editor_plugin_screen==editor_table[i]) {
			screen=i;
			break;
		}
	}

	_editor_select(is2d?EDITOR_2D:EDITOR_3D);


	save.step(TTR("Creating Thumbnail"),2);
	save.step(TTR("Creating Thumbnail"),3);
#if 0
	Image img = VS::get_singleton()->viewport_texture(scree_capture(viewport);
	int preview_size = EditorSettings::get_singleton()->get("file_dialog/thumbnail_size");;
	preview_size*=EDSCALE;
	int width,height;
	if (img.get_width() > preview_size && img.get_width() >= img.get_height()) {

		width=preview_size;
		height = img.get_height() * preview_size / img.get_width();
	} else if (img.get_height() > preview_size &&  img.get_height() >= img.get_width()) {

		height=preview_size;
		width = img.get_width() * preview_size / img.get_height();
	}  else {

		width=img.get_width();
		height=img.get_height();
	}

	img.convert(Image::FORMAT_RGB8);
	img.resize(width,height);

	String pfile = EditorSettings::get_singleton()->get_settings_path().plus_file("tmp/last_scene_preview.png");
	img.save_png(pfile);
	Vector<uint8_t> imgdata = FileAccess::get_file_as_array(pfile);

	//print_line("img data is "+itos(imgdata.size()));

	if (editor_data.get_edited_scene_import_metadata().is_null())
		editor_data.set_edited_scene_import_metadata(Ref<ResourceImportMetadata>( memnew( ResourceImportMetadata ) ) );
	editor_data.get_edited_scene_import_metadata()->set_option("thumbnail",imgdata);
#endif
	//tamanio tel thumbnail
	if (screen!=-1) {
		_editor_select(screen);
	}
	save.step(TTR("Saving Scene"),4);
	_save_scene(p_file);

}


void EditorNode::_save_scene(String p_file, int idx) {

	Node *scene = editor_data.get_edited_scene_root(idx);

	if (!scene) {

		current_option=-1;
		//accept->get_cancel()->hide();
		accept->get_ok()->set_text(TTR("I see.."));
		accept->set_text("This operation can't be done without a tree root.");
		accept->popup_centered_minsize();
		return;
	}

	editor_data.apply_changes_in_editors();

	_set_scene_metadata(p_file,idx);


	Ref<PackedScene> sdata;

	if (ResourceCache::has(p_file)) {
		// something may be referencing this resource and we are good with that.
		// we must update it, but also let the previous scene state go, as
		// old version still work for referencing changes in instanced or inherited scenes

		sdata = Ref<PackedScene>( ResourceCache::get(p_file)->cast_to<PackedScene>() );
		if (sdata.is_valid())
			sdata->recreate_state();
		else
			sdata.instance();
	} else {
		sdata.instance();
	}
	Error err = sdata->pack(scene);


	if (err!=OK) {

		current_option=-1;
		//accept->get_cancel()->hide();
		accept->get_ok()->set_text(TTR("I see.."));
		accept->set_text(TTR("Couldn't save scene. Likely dependencies (instances) couldn't be satisfied."));
		accept->popup_centered_minsize();
		return;
	}

	sdata->set_import_metadata(editor_data.get_edited_scene_import_metadata(idx));
	int flg=0;
	if (EditorSettings::get_singleton()->get("on_save/compress_binary_resources"))
		flg|=ResourceSaver::FLAG_COMPRESS;
	//if (EditorSettings::get_singleton()->get("on_save/save_paths_as_relative"))
	//	flg|=ResourceSaver::FLAG_RELATIVE_PATHS;
	flg|=ResourceSaver::FLAG_REPLACE_SUBRESOURCE_PATHS;


	err = ResourceSaver::save(p_file,sdata,flg);
	Map<RES,bool> processed;
	_save_edited_subresources(scene,processed,flg);
	editor_data.save_editor_external_data();
	if (err==OK) {
		scene->set_filename( Globals::get_singleton()->localize_path(p_file) );
		//EditorFileSystem::get_singleton()->update_file(p_file,sdata->get_type());
		if (idx < 0 || idx == editor_data.get_edited_scene())
			set_current_version(editor_data.get_undo_redo().get_version());
		else
			editor_data.set_edited_scene_version(0,idx);
		_update_title();
		_update_scene_tabs();
	} else {

		_dialog_display_file_error(p_file,err);
	}


};




void EditorNode::_import_action(const String& p_action) {
#if 0
	import_confirmation->hide();

	if (p_action=="re-import") {
		_import(_tmp_import_path);
	}
	if (p_action=="update") {

		Node *src = EditorImport::import_scene(_tmp_import_path);

		if (!src) {

			current_option=-1;
			//accept->get_cancel()->hide();
			accept->get_ok()->set_text("Ugh");
			accept->set_text("Error importing scene.");
			accept->popup_centered(Size2(300,70));;
			return;
		}

		//as soon as the scene is imported, version hashes must be generated for comparison against saved scene
		EditorImport::generate_version_hashes(src);


		Node *dst = SceneLoader::load(editor_data.get_imported_scene(Globals::get_singleton()->localize_path(_tmp_import_path)));

		if (!dst) {

			memdelete(src);
			//accept->get_cancel()->hide();
			accept->get_ok()->set_text("Ugh");
			accept->set_text("Error load scene to update.");
			accept->popup_centered(Size2(300,70));;
			return;
		}

		List<EditorImport::Conflict> conflicts;
		EditorImport::check_conflicts(src,dst,&conflicts);

		bool conflicted=false;
		for (List<EditorImport::Conflict>::Element *E=conflicts.front();E;E=E->next()) {


			if (E->get().status==EditorImport::Conflict::STATUS_CONFLICT) {

				conflicted=true;
				break;
			}
		}

		if (conflicted) {
			import_conflicts_dialog->popup(src,dst,conflicts);
			return;
		}

		_import_with_conflicts(src,dst,conflicts);
		//not conflicted, just reimport!

	}
#endif
}

void EditorNode::_import(const String &p_file) {

#if 0
	Node *new_scene = EditorImport::import_scene(p_file);

	if (!new_scene) {

		current_option=-1;
		//accept->get_cancel()->hide();
		accept->get_ok()->set_text("Ugh");
		accept->set_text("Error importing scene.");
		accept->popup_centered(Size2(300,70));;
		return;
	}

	//as soon as the scene is imported, version hashes must be generated for comparison against saved scene
	EditorImport::generate_version_hashes(new_scene);

	Node *old_scene = edited_scene;
	_hide_top_editors();
	set_edited_scene(NULL);
	editor_data.clear_editor_states();
	if (old_scene) {
		memdelete(old_scene);
	}

	set_edited_scene(new_scene);
	scene_tree_dock->set_selected(new_scene);
	//_get_scene_metadata();

	editor_data.get_undo_redo().clear_history();
	saved_version=editor_data.get_undo_redo().get_version();
	_update_title();


#endif
}

void EditorNode::_dialog_action(String p_file) {


	switch(current_option) {

		case RESOURCE_LOAD: {

			RES res = ResourceLoader::load(p_file);
			if (res.is_null()) {

				current_option=-1;
				//accept->get_cancel()->hide();
				accept->get_ok()->set_text("ok :(");
				accept->set_text(TTR("Failed to load resource."));
				return;
			};


			push_item(res.operator->() );
		} break;
		case FILE_NEW_INHERITED_SCENE: {


			load_scene(p_file,false,true);
		} break;
		case FILE_OPEN_SCENE: {


			load_scene(p_file);
		} break;
		case SETTINGS_PICK_MAIN_SCENE: {

			Globals::get_singleton()->set("application/main_scene",p_file);
			Globals::get_singleton()->set_persisting("application/main_scene",true);
			Globals::get_singleton()->save();
			//would be nice to show the project manager opened with the hilighted field..
		} break;
		case FILE_SAVE_OPTIMIZED: {



		} break;
		case FILE_RUN_SCRIPT: {

			Ref<Script> scr = ResourceLoader::load(p_file,"Script",true);
			if (scr.is_null()) {
				add_io_error("Script Failed to Load:\n"+p_file);
				return;
			}
			if (!scr->is_tool()) {

				add_io_error("Script is not tool, will not be able to run:\n"+p_file);
				return;
			}

			Ref<EditorScript> es = memnew( EditorScript );
			es->set_script(scr.get_ref_ptr());
			es->set_editor(this);
			es->_run();

			get_undo_redo()->clear_history();
		} break;
		case FILE_DUMP_STRINGS: {

			save_translatable_strings(p_file);

		} break;

		case FILE_SAVE_SCENE:
		case FILE_SAVE_AS_SCENE: {

			if (file->get_mode()==EditorFileDialog::MODE_SAVE_FILE) {

				//_save_scene(p_file);
				_save_scene_with_preview(p_file);

			}

		} break;

		case FILE_SAVE_AND_RUN: {
			if (file->get_mode()==EditorFileDialog::MODE_SAVE_FILE) {

				//_save_scene(p_file);
				_save_scene_with_preview(p_file);
				_call_build();
				_run(true);
			}
		} break;

		case FILE_EXPORT_MESH_LIBRARY: {

			Ref<MeshLibrary> ml;
			if (file_export_lib_merge->is_pressed() && FileAccess::exists(p_file)) {
				ml=ResourceLoader::load(p_file,"MeshLibrary");

				if (ml.is_null()) {
					current_option=-1;
					//accept->get_cancel()->hide();
					accept->get_ok()->set_text(TTR("I see.."));
					accept->set_text(TTR("Can't load MeshLibrary for merging!"));
					accept->popup_centered_minsize();
					return;
				}

			}

			if (ml.is_null()) {
				ml = Ref<MeshLibrary>( memnew( MeshLibrary ));
			}

//			MeshLibraryEditor::update_library_file(editor_data.get_edited_scene_root(),ml,true);

			Error err = ResourceSaver::save(p_file,ml);
			if (err) {

				accept->get_ok()->set_text(TTR("I see.."));
				accept->set_text(TTR("Error saving MeshLibrary!"));
				accept->popup_centered_minsize();
				return;
			}


		} break;
		case FILE_EXPORT_TILESET: {

			Ref<TileSet> ml;
			if (FileAccess::exists(p_file)) {
				ml=ResourceLoader::load(p_file,"TileSet");

				if (ml.is_null()) {
					if (file_export_lib_merge->is_pressed()) {
						current_option=-1;
						//accept->get_cancel()->hide();
						accept->get_ok()->set_text(TTR("I see.."));
						accept->set_text(TTR("Can't load TileSet for merging!"));
						accept->popup_centered_minsize();
						return;
					}
				} else if (!file_export_lib_merge->is_pressed()) {
					ml->clear();
				}

			} else {
				ml = Ref<TileSet>( memnew( TileSet ));
			}

			TileSetEditor::update_library_file(editor_data.get_edited_scene_root(),ml,true);

			Error err = ResourceSaver::save(p_file,ml);
			if (err) {

				accept->get_ok()->set_text(TTR("I see.."));
				accept->set_text(TTR("Error saving TileSet!"));
				accept->popup_centered_minsize();
				return;
			}
		} break;

		case SETTINGS_LOAD_EXPORT_TEMPLATES: {

			FileAccess *fa=NULL;
			zlib_filefunc_def io = zipio_create_io_from_file(&fa);

			unzFile pkg = unzOpen2(p_file.utf8().get_data(), &io);
			if (!pkg) {

				current_option=-1;
				//confirmation->get_cancel()->hide();
				accept->get_ok()->set_text(TTR("I see.."));
				accept->set_text(TTR("Can't open export templates zip."));
				accept->popup_centered_minsize();
				return;

			}
			int ret = unzGoToFirstFile(pkg);

			int fc=0; //count them

			while(ret==UNZ_OK) {
				fc++;
				ret = unzGoToNextFile(pkg);

			}

			ret = unzGoToFirstFile(pkg);

			EditorProgress p("ltask",TTR("Loading Export Templates"),fc);

			fc=0;

			while(ret==UNZ_OK) {

				//get filename
				unz_file_info info;
				char fname[16384];
				ret = unzGetCurrentFileInfo(pkg,&info,fname,16384,NULL,0,NULL,0);


				String file=fname;

				Vector<uint8_t> data;
				data.resize(info.uncompressed_size);

				//read
				ret = unzOpenCurrentFile(pkg);
				ret = unzReadCurrentFile(pkg,data.ptr(),data.size());
				unzCloseCurrentFile(pkg);

				print_line(fname);
				//for(int i=0;i<512;i++) {
				//	print_line(itos(data[i]));
				//}

				file=file.get_file();

				p.step(TTR("Importing:")+" "+file,fc);

				FileAccess *f = FileAccess::open(EditorSettings::get_singleton()->get_settings_path()+"/templates/"+file,FileAccess::WRITE);

				ERR_CONTINUE(!f);
				f->store_buffer(data.ptr(),data.size());

				memdelete(f);

				ret = unzGoToNextFile(pkg);
				fc++;
			}

			unzClose(pkg);

		} break;

		case RESOURCE_SAVE:
		case RESOURCE_SAVE_AS: {


			uint32_t current = editor_history.get_current();
			Object *current_obj = current>0 ? ObjectDB::get_instance(current) : NULL;

			ERR_FAIL_COND(!current_obj->cast_to<Resource>())

			RES current_res = RES(current_obj->cast_to<Resource>());

			save_resource_in_path(current_res,p_file);

		} break;
		case SETTINGS_LAYOUT_SAVE: {

			if (p_file.empty())
				return;

			Ref<ConfigFile> config;
			config.instance();
			Error err = config->load(EditorSettings::get_singleton()->get_settings_path().plus_file("editor_layouts.cfg"));

			if (err==ERR_CANT_OPEN) {
				config.instance(); // new config
			} else if (err!=OK) {
				show_warning(TTR("Error trying to save layout!"));
				return;
			}

			_save_docks_to_config(config, p_file);

			config->save(EditorSettings::get_singleton()->get_settings_path().plus_file("editor_layouts.cfg"));

			layout_dialog->hide();
			_update_layouts_menu();

			if (p_file=="Default") {
				show_warning(TTR("Default editor layout overridden."));
			}

		} break;
		case SETTINGS_LAYOUT_DELETE: {

			if (p_file.empty())
				return;

			Ref<ConfigFile> config;
			config.instance();
			Error err = config->load(EditorSettings::get_singleton()->get_settings_path().plus_file("editor_layouts.cfg"));

			if (err!=OK || !config->has_section(p_file)) {
				show_warning(TTR("Layout name not found!"));
				return;
			}

			// erase
			List<String> keys;
			config->get_section_keys(p_file, &keys);
			for (List<String>::Element *E=keys.front();E;E=E->next()) {
				config->set_value(p_file, E->get(), Variant());
			}

			config->save(EditorSettings::get_singleton()->get_settings_path().plus_file("editor_layouts.cfg"));

			layout_dialog->hide();
			_update_layouts_menu();

			if (p_file=="Default") {
				show_warning(TTR("Restored default layout to base settings."));
			}

		} break;
		default: { //save scene?

			if (file->get_mode()==EditorFileDialog::MODE_SAVE_FILE) {

				//_save_scene(p_file);
				_save_scene_with_preview(p_file);
			}

		} break;
	}
}



void EditorNode::push_item(Object *p_object,const String& p_property) {


	if (!p_object) {
		property_editor->edit(NULL);
		node_dock->set_node(NULL);
		scene_tree_dock->set_selected(NULL);
		return;
	}

	uint32_t id = p_object->get_instance_ID();
	if (id!=editor_history.get_current()) {

		if (p_property=="")
			editor_history.add_object(id);
		else
			editor_history.add_object(id,p_property);
	}

	_edit_current();

}

void EditorNode::_select_history(int p_idx) {

	//push it to the top, it is not correct, but it's more useful
	ObjectID id=editor_history.get_history_obj(p_idx);
	Object* obj=ObjectDB::get_instance(id);
	if (!obj)
		return;
	push_item(obj);
}

void EditorNode::_prepare_history() {

	int history_to = MAX(0,editor_history.get_history_len()-25);

	editor_history_menu->get_popup()->clear();

	Ref<Texture> base_icon = gui_base->get_icon("Object","EditorIcons");
	Set<ObjectID> already;
	for(int i=editor_history.get_history_len()-1;i>=history_to;i--) {


		ObjectID id=editor_history.get_history_obj(i);
		Object* obj=ObjectDB::get_instance(id);
		if (!obj || already.has(id)) {
			if (history_to>0) {
				history_to--;
			}
			continue;
		}

		already.insert(id);

		Ref<Texture> icon = gui_base->get_icon("Object","EditorIcons");
		if (gui_base->has_icon(obj->get_type(),"EditorIcons"))
			icon=gui_base->get_icon(obj->get_type(),"EditorIcons");
		else
			icon=base_icon;

		String text;
		if (obj->cast_to<Resource>()) {
			Resource *r=obj->cast_to<Resource>();
			if (r->get_path().is_resource_file())
				text=r->get_path().get_file();
			else if (r->get_name()!=String()) {
				text=r->get_name();
			} else {
				text=r->get_type();
			}
		} else if (obj->cast_to<Node>()) {
			text=obj->cast_to<Node>()->get_name();
		} else {
			text=obj->get_type();
		}

		if (i==editor_history.get_history_pos()) {
			text="["+text+"]";
		}
		editor_history_menu->get_popup()->add_icon_item(icon,text,i);
	}
}

void EditorNode::_property_editor_forward() {

	if (editor_history.next())
		_edit_current();

}
void EditorNode::_property_editor_back() {

	if (editor_history.previous())
		_edit_current();

}


void EditorNode::_imported(Node *p_node) {

/*
	Node *scene = editor_data.get_edited_scene_root();
	add_edited_scene(p_node);

	if (scene) {
		String path = scene->get_filename();
		p_node->set_filename(path);
		memdelete(scene);
	}
*/


}


void EditorNode::_hide_top_editors() {

	_display_top_editors(false);

	editor_plugins_over->clear();
}

void EditorNode::_display_top_editors(bool p_display) {
	editor_plugins_over->make_visible(p_display);
}

void EditorNode::_set_top_editors(Vector<EditorPlugin*> p_editor_plugins_over) {
	editor_plugins_over->set_plugins_list(p_editor_plugins_over);
}

void EditorNode::_set_editing_top_editors(Object* p_current_object) {
	editor_plugins_over->edit(p_current_object);
}



void EditorNode::_edit_current() {

	uint32_t current = editor_history.get_current();
	Object *current_obj = current>0 ? ObjectDB::get_instance(current) : NULL;

	property_back->set_disabled( editor_history.is_at_begining() );
	property_forward->set_disabled( editor_history.is_at_end() );

	this->current=current_obj;
	editor_path->update_path();


	if (!current_obj) {

		scene_tree_dock->set_selected(NULL);
		property_editor->edit( NULL );
		node_dock->set_node(NULL);
		object_menu->set_disabled(true);

		_display_top_editors(false);

		return;
	}

	object_menu->set_disabled(true);

	bool is_resource = current_obj->is_type("Resource");
	bool is_node = current_obj->is_type("Node");
	resource_save_button->set_disabled(!is_resource);

	if (is_resource) {


		Resource *current_res = current_obj->cast_to<Resource>();
		ERR_FAIL_COND(!current_res);
		scene_tree_dock->set_selected(NULL);
		property_editor->edit( current_res );
		node_dock->set_node(NULL);
		object_menu->set_disabled(false);

		//resources_dock->add_resource(Ref<Resource>(current_res));


		//top_pallete->set_current_tab(1);
	} else if (is_node) {

		Node * current_node = current_obj->cast_to<Node>();
		ERR_FAIL_COND(!current_node);
		ERR_FAIL_COND(!current_node->is_inside_tree());




		property_editor->edit( current_node );
		node_dock->set_node( current_node );
		scene_tree_dock->set_selected(current_node);
		object_menu->get_popup()->clear();

		//top_pallete->set_current_tab(0);

	} else {

		property_editor->edit( current_obj );
		node_dock->set_node(NULL);
		//scene_tree_dock->set_selected(current_node);
		//object_menu->get_popup()->clear();

	}

	/* Take care of PLUGIN EDITOR */


	EditorPlugin *main_plugin = editor_data.get_editor(current_obj);

	if (main_plugin) {

		// special case if use of external editor is true
		if (main_plugin->get_name() == "Script" && bool(EditorSettings::get_singleton()->get("external_editor/use_external_editor"))){
			main_plugin->edit(current_obj);
		}

		else if (main_plugin!=editor_plugin_screen && (!ScriptEditor::get_singleton() || !ScriptEditor::get_singleton()->is_visible() || ScriptEditor::get_singleton()->can_take_away_focus())) {
			// update screen main_plugin

			if (!changing_scene) {
				if (editor_plugin_screen)
					editor_plugin_screen->make_visible(false);
				editor_plugin_screen=main_plugin;
				editor_plugin_screen->edit(current_obj);

				editor_plugin_screen->make_visible(true);


				for(int i=0;i<editor_table.size();i++) {

					main_editor_buttons[i]->set_pressed(editor_table[i]==main_plugin);
				}
			}

		} else {

			editor_plugin_screen->edit(current_obj);
		}

	}

	Vector<EditorPlugin*> sub_plugins = editor_data.get_subeditors(current_obj);

	if (!sub_plugins.empty()) {
		_display_top_editors(false);

		_set_top_editors(sub_plugins);
		_set_editing_top_editors(current_obj);
		_display_top_editors(true);

	} else if (!editor_plugins_over->get_plugins_list().empty()) {

		_hide_top_editors();

	}
/*
	if (!plugin || plugin->has_main_screen()) {
		// remove the OVER plugin if exists
		if (editor_plugin_over)
			editor_plugin_over->make_visible(false);
		editor_plugin_over=NULL;
	}
*/
	/* Take care of OBJECT MENU */

	object_menu->set_disabled(false);

	PopupMenu *p=object_menu->get_popup();

	p->clear();
	p->add_shortcut(ED_SHORTCUT("property_editor/copy_params",TTR("Copy Params")),OBJECT_COPY_PARAMS);
	p->add_shortcut(ED_SHORTCUT("property_editor/paste_params",TTR("Paste Params")),OBJECT_PASTE_PARAMS);
	p->add_separator();
	p->add_shortcut(ED_SHORTCUT("property_editor/paste_resource",TTR("Paste Resource")),RESOURCE_PASTE);
	if (is_resource) {
		p->add_shortcut(ED_SHORTCUT("property_editor/copy_resource",TTR("Copy Resource")),RESOURCE_COPY);
		p->add_shortcut(ED_SHORTCUT("property_editor/unref_resource",TTR("Make Built-In")),RESOURCE_UNREF);
	}

	if (is_resource || is_node) {
		p->add_separator();
		p->add_shortcut(ED_SHORTCUT("property_editor/make_subresources_unique",TTR("Make Sub-Resources Unique")),OBJECT_UNIQUE_RESOURCES);
		p->add_separator();
		p->add_icon_shortcut(gui_base->get_icon("Help","EditorIcons"),ED_SHORTCUT("property_editor/open_help",TTR("Open in Help")),OBJECT_REQUEST_HELP);
	}

	List<MethodInfo> methods;
	current_obj->get_method_list(&methods);


	if (!methods.empty()) {

		bool found=false;
		List<MethodInfo>::Element *I=methods.front();
		int i=0;
		while(I) {

			if (I->get().flags&METHOD_FLAG_EDITOR) {
				if (!found) {
					p->add_separator();
					found=true;
				}
				p->add_item(I->get().name.capitalize(),OBJECT_METHOD_BASE+i);
			}
			i++;
			I=I->next();
		}
	}

	//p->add_separator();
	//p->add_item("All Methods",OBJECT_CALL_METHOD);


	update_keying();
}

void EditorNode::_resource_created() {

	Object *c = create_dialog->instance_selected();

	ERR_FAIL_COND(!c);
	Resource *r = c->cast_to<Resource>();
	ERR_FAIL_COND(!r);

	REF res( r );

	push_item(c);

}

void EditorNode::_resource_selected(const RES& p_res,const String& p_property) {


	if (p_res.is_null())
		return;

	RES r=p_res;
	push_item(r.operator->(),p_property);

}


void EditorNode::_run(bool p_current,const String& p_custom) {

	if (editor_run.get_status()==EditorRun::STATUS_PLAY) {

		play_button->set_pressed(!_playing_edited);
		play_scene_button->set_pressed(_playing_edited);
		return;
	}

	play_button->set_pressed(false);
	play_button->set_icon(gui_base->get_icon("MainPlay","EditorIcons"));
	//pause_button->set_pressed(false);
	play_scene_button->set_pressed(false);
	play_scene_button->set_icon(gui_base->get_icon("PlayScene","EditorIcons"));
	play_custom_scene_button->set_pressed(false);
	play_custom_scene_button->set_icon(gui_base->get_icon("PlayCustom","EditorIcons"));

	String current_filename;
	String run_filename;
	String args;


	if (p_current || (editor_data.get_edited_scene_root() && p_custom==editor_data.get_edited_scene_root()->get_filename())) {

		Node *scene = editor_data.get_edited_scene_root();

		if (!scene) {
			current_option=-1;
			//accept->get_cancel()->hide();
			accept->get_ok()->set_text(TTR("I see.."));
			accept->set_text(TTR("There is no defined scene to run."));
			accept->popup_centered_minsize();
			return;
		}

		if (scene->get_filename()=="") {
			current_option=-1;
			//accept->get_cancel()->hide();
			/**/
			_menu_option_confirm(FILE_SAVE_BEFORE_RUN, false);
			return;

		}



		if (run_settings_dialog->get_run_mode()==RunSettingsDialog::RUN_LOCAL_SCENE) {

			run_filename=scene->get_filename();
		} else {
			current_filename=scene->get_filename();
		}

	} else if (p_custom!="") {

		run_filename=p_custom;
	}

	if (run_filename=="") {

		//evidently, run the scene
		run_filename=GLOBAL_DEF("application/main_scene","");
		if (run_filename=="") {

			current_option=-1;
			//accept->get_cancel()->hide();
			pick_main_scene->set_text(TTR("No main scene has ever been defined, select one?\nYou can change it later in later in \"Project Settings\" under the 'application' category."));
			pick_main_scene->popup_centered_minsize();
			return;
		}

		if (!FileAccess::exists(run_filename)) {

			current_option=-1;
			//accept->get_cancel()->hide();
			pick_main_scene->set_text(vformat(TTR("Selected scene '%s' does not exist, select a valid one?\nYou can change it later in \"Project Settings\" under the 'application' category."), run_filename));
			pick_main_scene->popup_centered_minsize();
			return;

		}

		if (ResourceLoader::get_resource_type(run_filename)!="PackedScene") {

			current_option=-1;
			//accept->get_cancel()->hide();
			pick_main_scene->set_text(vformat(TTR("Selected scene '%s' is not a scene file, select a valid one?\nYou can change it later in \"Project Settings\" under the 'application' category."), run_filename));
			pick_main_scene->popup_centered_minsize();
			return;

		}

	}


	if (bool(EDITOR_DEF("run/auto_save_before_running",true))) {

		if (unsaved_cache) {

			Node *scene = editor_data.get_edited_scene_root();

			if (scene) { //only autosave if there is a scene obviously

				if (scene->get_filename()=="") {

					current_option=-1;
					//accept->get_cancel()->hide();
					accept->get_ok()->set_text(TTR("I see.."));
					accept->set_text(TTR("Current scene was never saved, please save it prior to running."));
					accept->popup_centered_minsize();
					return;
				}

				//_save_scene(scene->get_filename());
				_save_scene_with_preview(scene->get_filename());
			}
		}
		_menu_option(FILE_SAVE_ALL_SCENES);
		editor_data.save_editor_external_data();
	}

	if (bool(EDITOR_DEF("run/always_clear_output_on_play", true))) {
		log->clear();
	}

	if (bool(EDITOR_DEF("run/always_open_output_on_play", true))) {
		make_bottom_panel_item_visible(log);
	}

	List<String> breakpoints;
	editor_data.get_editor_breakpoints(&breakpoints);
    
	args = Globals::get_singleton()->get("editor/main_run_args");

	Error error = editor_run.run(run_filename,args,breakpoints,current_filename);

	if (error!=OK) {

		current_option=-1;
		//confirmation->get_cancel()->hide();
		accept->get_ok()->set_text(TTR("I see.."));
		accept->set_text(TTR("Could not start subprocess!"));
		accept->popup_centered_minsize();
		return;

	}

	emit_signal("play_pressed");
	if (p_current) {
		play_scene_button->set_pressed(true);
		play_scene_button->set_icon(gui_base->get_icon("Reload","EditorIcons"));
	} else if (p_custom!="") {
		run_custom_filename=run_filename;
		play_custom_scene_button->set_pressed(true);
		play_custom_scene_button->set_icon(gui_base->get_icon("Reload","EditorIcons"));
	} else {
		play_button->set_pressed(true);
		play_button->set_icon(gui_base->get_icon("Reload","EditorIcons"));
	}

	_playing_edited=p_current;

}

void EditorNode::_cleanup_scene() {

#if 0
	Node *scene = editor_data.get_edited_scene_root();
	editor_selection->clear();
	editor_data.clear_editor_states();
	editor_history.clear();
	_hide_top_editors();
	animation_editor->cleanup();
	property_editor->edit(NULL);
	resources_dock->cleanup();
	scene_import_metadata.unref();
	//set_edited_scene(NULL);
	if (scene) {
		if (scene->get_filename()!="") {
			previous_scenes.push_back(scene->get_filename());
		}

		memdelete(scene);
	}
	editor_data.get_undo_redo().clear_history();
	saved_version=editor_data.get_undo_redo().get_version();
	run_settings_dialog->set_run_mode(0);
	run_settings_dialog->set_custom_arguments("-l $scene");

	List<Ref<Resource> > cached;
	ResourceCache::get_cached_resources(&cached);

	for(List<Ref<Resource> >::Element *E=cached.front();E;E=E->next()) {

		String path = E->get()->get_path();
		if (path.is_resource_file()) {
			ERR_PRINT(("Stray resource not cleaned:"+path).utf8().get_data());
		}

	}

	_update_title();
#endif
}

void EditorNode::_menu_option_confirm(int p_option,bool p_confirmed) {

	//print_line("option "+itos(p_option)+" confirm "+itos(p_confirmed));
	if (!p_confirmed) //this may be a hack..
		current_option=(MenuOptions)p_option;


	switch( p_option ) {
		case FILE_NEW_SCENE: {

			// TODO: Drop such obsolete commented code
			/*
			if (!p_confirmed) {
				confirmation->get_ok()->set_text("Yes");
				//confirmation->get_cancel()->show();
				confirmation->set_text("Start a New Scene? (Current will be lost)");
				confirmation->popup_centered_minsize();
				break;
			}*/


			int idx = editor_data.add_edited_scene(-1);
			_scene_tab_changed(idx);
			editor_data.clear_editor_states();

			//_cleanup_scene();


		} break;
		case FILE_NEW_INHERITED_SCENE:
		case FILE_OPEN_SCENE: {


			//print_tree();
			file->set_mode(EditorFileDialog::MODE_OPEN_FILE);
			//not for now?
			List<String> extensions;
			ResourceLoader::get_recognized_extensions_for_type("PackedScene",&extensions);
			file->clear_filters();
			for(int i=0;i<extensions.size();i++) {

				file->add_filter("*."+extensions[i]+" ; "+extensions[i].to_upper());
			}


			//file->set_current_path(current_path);
			Node *scene = editor_data.get_edited_scene_root();
			if (scene) {
				file->set_current_path(scene->get_filename());
			};
			file->set_title(p_option==FILE_OPEN_SCENE?TTR("Open Scene"):TTR("Open Base Scene"));
			file->popup_centered_ratio();

		} break;
		case FILE_QUICK_OPEN_SCENE: {

			quick_open->popup("PackedScene", true);
			quick_open->set_title(TTR("Quick Open Scene.."));

		} break;
		case FILE_QUICK_OPEN_SCRIPT: {


			quick_open->popup("Script", true);
			quick_open->set_title(TTR("Quick Open Script.."));

		} break;
		case FILE_QUICK_OPEN_FILE: {


			//quick_open->popup("Resource", false, true);
			//quick_open->set_title("Quick Search File..");
			scenes_dock->focus_on_filter();

		} break;
		case FILE_RUN_SCRIPT: {

			file_script->popup_centered_ratio();
		} break;
		case FILE_OPEN_PREV: {

			if (previous_scenes.empty())
				break;
			opening_prev=true;
			open_request(previous_scenes.back()->get());

		} break;
		case FILE_CLOSE: {

			if (!p_confirmed && unsaved_cache) {
				confirmation->get_ok()->set_text(TTR("Yes"));
				//confirmation->get_cancel()->show();
				confirmation->set_text(TTR("Close scene? (Unsaved changes will be lost)"));
				confirmation->popup_centered_minsize();
				break;
			}

			_remove_edited_scene();



		} break;
		case SCENE_TAB_CLOSE: {
			_remove_scene(tab_closing);
			_update_scene_tabs();
			current_option = -1;
		} break;
		case FILE_SAVE_SCENE: {


			Node *scene = editor_data.get_edited_scene_root();
			if (scene && scene->get_filename()!="") {

				// save in background if in the script editor
				if (_get_current_main_editor() == EDITOR_SCRIPT) {
					_save_scene(scene->get_filename());
				} else {
					_save_scene_with_preview(scene->get_filename());
				}
				return;
			};
			// fallthrough to save_as
		};
		case FILE_SAVE_AS_SCENE: {

			Node *scene = editor_data.get_edited_scene_root();

			if (!scene) {

				current_option=-1;
				//confirmation->get_cancel()->hide();
				accept->get_ok()->set_text(TTR("I see.."));
				accept->set_text("This operation can't be done without a tree root.");
				accept->popup_centered_minsize();
				break;
			}

			file->set_mode(EditorFileDialog::MODE_SAVE_FILE);


			List<String> extensions;
			Ref<PackedScene> sd = memnew( PackedScene );
			ResourceSaver::get_recognized_extensions(sd,&extensions);
			file->clear_filters();
			for(int i=0;i<extensions.size();i++) {

				file->add_filter("*."+extensions[i]+" ; "+extensions[i].to_upper());
			}

			//file->set_current_path(current_path);
			if (scene->get_filename()!="") {
				file->set_current_path(scene->get_filename());
				if (extensions.size()) {
					String ext=scene->get_filename().extension().to_lower();
					if (extensions.find(ext)==NULL) {
						file->set_current_path(scene->get_filename().replacen("."+ext,"."+extensions.front()->get()));
					}
				}
			} else {

				String existing;
				if (extensions.size()) {
					String root_name(get_edited_scene()->get_name());
					existing=root_name+"."+extensions.front()->get().to_lower();
				}
				file->set_current_path(existing);

			}
			file->popup_centered_ratio();
			file->set_title(TTR("Save Scene As.."));

		} break;

		case FILE_SAVE_ALL_SCENES: {
			for (int i = 0; i < editor_data.get_edited_scene_count(); i++) {
				Node *scene = editor_data.get_edited_scene_root(i);
				if (scene && scene->get_filename()!="") {
					// save in background if in the script editor
					if (i != editor_data.get_edited_scene() || _get_current_main_editor() == EDITOR_SCRIPT) {
						_save_scene(scene->get_filename(), i);
					} else {
						_save_scene_with_preview(scene->get_filename());
					}
				}// else: ignore new scenes
			}
		} break;
		case FILE_SAVE_BEFORE_RUN: {
			if (!p_confirmed) {
				accept->get_ok()->set_text(TTR("Yes"));
				accept->set_text(TTR("This scene has never been saved. Save before running?"));
				accept->popup_centered_minsize();
				break;
			}

			_menu_option(FILE_SAVE_AS_SCENE);
			_menu_option_confirm(FILE_SAVE_AND_RUN, true);
		} break;

		case FILE_DUMP_STRINGS: {

			Node *scene = editor_data.get_edited_scene_root();

			if (!scene) {

				current_option=-1;
				//confirmation->get_cancel()->hide();
				accept->get_ok()->set_text(TTR("I see.."));
				accept->set_text("This operation can't be done without a tree root.");
				accept->popup_centered_minsize();
				break;
			}

			String cpath;
			if (scene->get_filename()!="") {
				cpath = scene->get_filename();

				String fn = cpath.substr(0,cpath.length() - cpath.extension().size());
				String ext=cpath.extension();
				cpath=fn+".pot";


			} else {
				current_option=-1;
				//confirmation->get_cancel()->hide();
				accept->get_ok()->set_text(TTR("I see.."));
				accept->set_text(TTR("Please save the scene first."));
				accept->popup_centered_minsize();
				break;

			}

			file->set_mode(EditorFileDialog::MODE_SAVE_FILE);

			file->set_current_path(cpath);
			file->set_title(TTR("Save Translatable Strings"));
			file->popup_centered_ratio();

		} break;
		case FILE_SAVE_OPTIMIZED: {
#if 0
			Node *scene = editor_data.get_edited_scene_root();
			if (!scene) {

				current_option=-1;
				//confirmation->get_cancel()->hide();
				accept->get_ok()->set_text("I see..");
				accept->set_text("This operation can't be done without a tree root.");
				accept->popup_centered(Size2(300,70));;
				break;
			}



			//file->set_current_path(current_path);

			String cpath;
			if (scene->get_filename()!="") {
				cpath = scene->get_filename();

				String fn = cpath.substr(0,cpath.length() - cpath.extension().size());
				String ext=cpath.extension();
				cpath=fn+".optimized.scn";
				optimized_save->set_optimized_scene(cpath);
				optimized_save->popup_centered(Size2(500,143));
			} else {
				current_option=-1;
				//confirmation->get_cancel()->hide();
				accept->get_ok()->set_text("I see..");
				accept->set_text("Please save the scene first.");
				accept->popup_centered(Size2(300,70));;
				break;

			}
#endif
		} break;

		case FILE_EXPORT_PROJECT: {

			project_export_settings->popup_export();
			/*
			String target = export_db->get_current_platform();
			Ref<EditorExporter> exporter = export_db->get_exporter(target);
			if (exporter.is_null()) {
				accept->set_text("No exporter for platform '"+target+"' yet.");
				accept->popup_centered(Size2(300,70));;
				return;
			}

			String extension = exporter->get_binary_extension();
			print_line("for target: "+target+" extension: "+extension);
			file_export_password->set_editable( exporter->requieres_password(file_export_check->is_pressed()));

			file_export->clear_filters();
			if (extension!="") {
				file_export->add_filter("*."+extension);
			}
			file_export->popup_centered_ratio();*/
		} break;

		case FILE_EXPORT_MESH_LIBRARY: {

			if (!editor_data.get_edited_scene_root()) {

				current_option=-1;
				//confirmation->get_cancel()->hide();
				accept->get_ok()->set_text(TTR("I see.."));
				accept->set_text("This operation can't be done without a scene.");
				accept->popup_centered_minsize();
				break;
			}

			List<String> extensions;
			Ref<MeshLibrary> ml( memnew( MeshLibrary) );
			ResourceSaver::get_recognized_extensions(ml,&extensions);
			file_export_lib->clear_filters();
			for(List<String>::Element *E=extensions.front();E;E=E->next()) {
				file_export_lib->add_filter("*."+E->get());
			}

			file_export_lib->popup_centered_ratio();
			file_export_lib->set_title(TTR("Export Mesh Library"));

		} break;
		case FILE_EXPORT_TILESET: {

			List<String> extensions;
			Ref<TileSet> ml( memnew( TileSet) );
			ResourceSaver::get_recognized_extensions(ml,&extensions);
			file_export_lib->clear_filters();
			for(List<String>::Element *E=extensions.front();E;E=E->next()) {
				file_export_lib->add_filter("*."+E->get());
			}

			file_export_lib->popup_centered_ratio();
			file_export_lib->set_title(TTR("Export Tile Set"));

		} break;

		case SETTINGS_EXPORT_PREFERENCES: {

			//project_export_settings->popup_centered_ratio();
		} break;
		case FILE_IMPORT_SUBSCENE: {

			//import_subscene->popup_centered_ratio();

			if (!editor_data.get_edited_scene_root()) {

				current_option=-1;
				//accept->get_cancel()->hide();
				accept->get_ok()->set_text(TTR("I see.."));
				accept->set_text("This operation can't be done without a selected node.");
				accept->popup_centered_minsize();
				break;
			}

			scene_tree_dock->import_subscene();

		} break;

		case FILE_QUIT: {


			if (!p_confirmed) {

				confirmation->get_ok()->set_text(TTR("Quit"));
				//confirmation->get_cancel()->show();
				confirmation->set_text(TTR("Exit the editor?"));
				confirmation->popup_centered(Size2(180,70)*EDSCALE);
				break;
			}


			_menu_option_confirm(RUN_STOP,true);
			exiting=true;
			get_tree()->quit();

		} break;
		case FILE_EXTERNAL_OPEN_SCENE: {

			if (unsaved_cache && !p_confirmed) {

				confirmation->get_ok()->set_text(TTR("Open"));
				//confirmation->get_cancel()->show();
				confirmation->set_text(TTR("Current scene not saved. Open anyway?"));
				confirmation->popup_centered_minsize();
				break;

			}

			bool oprev=opening_prev;
			Error err = load_scene(external_file);
			if (err == OK && oprev) {
				previous_scenes.pop_back();
				opening_prev=false;
			}

		} break;

		case EDIT_UNDO: {

			if (OS::get_singleton()->get_mouse_button_state())
				break; // can't undo while mouse buttons are pressed

			String action  = editor_data.get_undo_redo().get_current_action_name();
			if (action!="")
				log->add_message("UNDO: "+action);

			editor_data.get_undo_redo().undo();
		} break;
		case EDIT_REDO: {

			if (OS::get_singleton()->get_mouse_button_state())
				break; // can't redo while mouse buttons are pressed

			editor_data.get_undo_redo().redo();
			String action  = editor_data.get_undo_redo().get_current_action_name();
			if (action!="")
				log->add_message("REDO: "+action);

		} break;
		case TOOLS_ORPHAN_RESOURCES: {

			orphan_resources->show();
		} break;

		case EDIT_REVERT: {

			Node *scene = get_edited_scene();

			if (!scene)
				break;

			String filename = scene->get_filename();

			if (filename==String()) {
				show_warning(TTR("Can't reload a scene that was never saved."));
				break;
			}

			if (unsaved_cache && !p_confirmed) {
				confirmation->get_ok()->set_text(TTR("Revert"));
				confirmation->set_text(TTR("This action cannot be undone. Revert anyway?"));
				confirmation->popup_centered_minsize();
				break;
			}


			int cur_idx = editor_data.get_edited_scene();
			_remove_edited_scene();
			Error err = load_scene(filename);
			editor_data.move_edited_scene_to_index(cur_idx);
			get_undo_redo()->clear_history();
			scene_tabs->set_current_tab(cur_idx);

		} break;

#if 0
		case NODE_EXTERNAL_INSTANCE: {


			if (!edited_scene) {

				current_option=-1;
				//accept->get_cancel()->hide();
				accept->get_ok()->set_text("I see..");
				accept->set_text("This operation can't be done without a selected node.");
				accept->popup_centered(Size2(300,70));;
				break;
			}

			Node *parent = scene_tree_editor->get_selected();

			if (!parent) {

				current_option=-1;
				//confirmation->get_cancel()->hide();
				accept->get_ok()->set_text("I see..");
				accept->set_text("This operation can't be done without a selected node.");
				accept->popup_centered(Size2(300,70));;
				break;
			}

			Node*instanced_scene=SceneLoader::load(external_file,true);

			if (!instanced_scene) {

				current_option=-1;
				//accept->get_cancel()->hide();
				accept->get_ok()->set_text("Ugh");
				accept->set_text("Error loading scene from "+external_file);
				accept->popup_centered(Size2(300,70));;
				return;
			}

			instanced_scene->generate_instance_state();
			instanced_scene->set_filename( Globals::get_singleton()->localize_path(external_file) );

			editor_data.get_undo_redo().create_action("Instance Scene");
			editor_data.get_undo_redo().add_do_method(parent,"add_child",instanced_scene);
			editor_data.get_undo_redo().add_do_method(instanced_scene,"set_owner",edited_scene);
			editor_data.get_undo_redo().add_do_reference(instanced_scene);
			editor_data.get_undo_redo().add_undo_method(parent,"remove_child",instanced_scene);
			editor_data.get_undo_redo().commit_action();

//			parent->add_child(instanced_scene);
//			instanced_scene->set_owner(edited_scene);
			_last_instanced_scene=instanced_scene;

		} break;
#endif
		case RESOURCE_NEW: {

			create_dialog->popup(true);
		} break;
		case RESOURCE_LOAD: {

			open_resource();
		} break;
		case RESOURCE_SAVE: {


			uint32_t current = editor_history.get_current();
			Object *current_obj = current>0 ? ObjectDB::get_instance(current) : NULL;

			ERR_FAIL_COND(!current_obj->cast_to<Resource>())

			RES current_res = RES(current_obj->cast_to<Resource>());

			save_resource(current_res);

		} break;
		case RESOURCE_SAVE_AS: {

			uint32_t current = editor_history.get_current();
			Object *current_obj = current>0 ? ObjectDB::get_instance(current) : NULL;

			ERR_FAIL_COND(!current_obj->cast_to<Resource>())

			RES current_res = RES(current_obj->cast_to<Resource>());

			save_resource_as(current_res);

		} break;
		case RESOURCE_UNREF: {

			uint32_t current = editor_history.get_current();
			Object *current_obj = current>0 ? ObjectDB::get_instance(current) : NULL;

			ERR_FAIL_COND(!current_obj->cast_to<Resource>())

			RES current_res = RES(current_obj->cast_to<Resource>());
			current_res->set_path("");
			_edit_current();
		} break;
		case RESOURCE_COPY: {

			uint32_t current = editor_history.get_current();
			Object *current_obj = current>0 ? ObjectDB::get_instance(current) : NULL;

			ERR_FAIL_COND(!current_obj->cast_to<Resource>())

			RES current_res = RES(current_obj->cast_to<Resource>());

			EditorSettings::get_singleton()->set_resource_clipboard(current_res);

		} break;
		case RESOURCE_PASTE: {

			RES r = EditorSettings::get_singleton()->get_resource_clipboard();
			if (r.is_valid()) {
				push_item(EditorSettings::get_singleton()->get_resource_clipboard().ptr(),String());
			}

		} break;
		case OBJECT_REQUEST_HELP: {

			if (current) {
				_editor_select(EDITOR_SCRIPT);
				emit_signal("request_help",current->get_type());
			}


		} break;
		case OBJECT_COPY_PARAMS: {

			editor_data.apply_changes_in_editors();;
			if (current)
				editor_data.copy_object_params(current);
		} break;
		case OBJECT_PASTE_PARAMS: {

			editor_data.apply_changes_in_editors();;
			if (current)
				editor_data.paste_object_params(current);
			editor_data.get_undo_redo().clear_history();
		} break;
		case OBJECT_UNIQUE_RESOURCES: {

			editor_data.apply_changes_in_editors();;
			if (current) {
				List<PropertyInfo> props;
				current->get_property_list(&props);
				Map<RES,RES> duplicates;
				for (List<PropertyInfo>::Element *E=props.front();E;E=E->next()) {

					if (!(E->get().usage&PROPERTY_USAGE_STORAGE))
						continue;

					Variant v = current->get(E->get().name);
					if (v.is_ref()) {
						REF ref = v;
						if (ref.is_valid()) {

							RES res = ref;
							if (res.is_valid()) {

								if (!duplicates.has(res)) {
									duplicates[res]=res->duplicate();
								}
								res=duplicates[res];

								current->set(E->get().name,res);
							}

						}
					}

				}
			}

			editor_data.get_undo_redo().clear_history();

			_set_editing_top_editors(NULL);
			_set_editing_top_editors(current);

		} break;
		case OBJECT_CALL_METHOD: {

			editor_data.apply_changes_in_editors();;
			call_dialog->set_object(current);
			call_dialog->popup_centered_ratio();
		} break;
		case RUN_PLAY: {
			_menu_option_confirm(RUN_STOP,true);
			_call_build();
			_run(false);

		} break;
		case RUN_PLAY_CUSTOM_SCENE: {
			if (run_custom_filename.empty() || editor_run.get_status()==EditorRun::STATUS_STOP) {
				_menu_option_confirm(RUN_STOP,true);
				quick_run->popup("PackedScene",true);
				quick_run->set_title(TTR("Quick Run Scene.."));
				play_custom_scene_button->set_pressed(false);
			} else {
				String last_custom_scene=run_custom_filename;
				_menu_option_confirm(RUN_STOP,true);
				_run(false,last_custom_scene);
			}

		} break;
		case RUN_STOP: {

			if (editor_run.get_status()==EditorRun::STATUS_STOP)
				break;

			editor_run.stop();
			run_custom_filename.clear();
			play_button->set_pressed(false);
			play_button->set_icon(gui_base->get_icon("MainPlay","EditorIcons"));
			play_scene_button->set_pressed(false);
			play_scene_button->set_icon(gui_base->get_icon("PlayScene","EditorIcons"));
			play_custom_scene_button->set_pressed(false);
			play_custom_scene_button->set_icon(gui_base->get_icon("PlayCustom","EditorIcons"));
			//pause_button->set_pressed(false);
			emit_signal("stop_pressed");

		} break;
		case RUN_PLAY_SCENE: {
			_menu_option_confirm(RUN_STOP,true);
			_call_build();
			_run(true);

		} break;
		case RUN_PLAY_NATIVE: {

			bool autosave = EDITOR_DEF("run/auto_save_before_running",true);
			if (autosave) {
				_menu_option_confirm(FILE_SAVE_ALL_SCENES, false);
			}
			if (run_native->is_deploy_debug_remote_enabled()){
				_menu_option_confirm(RUN_STOP,true);
				_call_build();
				emit_signal("play_pressed");
				editor_run.run_native_notify();
			}
		} break;
		case RUN_SCENE_SETTINGS: {

			run_settings_dialog->popup_run_settings();
		} break;
		case RUN_SETTINGS: {

			project_settings->popup_project_settings();
		} break;
		case RUN_PROJECT_MANAGER: {

			if (!p_confirmed) {
				confirmation->get_ok()->set_text(TTR("Yes"));
				confirmation->set_text(TTR("Open Project Manager? \n(Unsaved changes will be lost)"));
				confirmation->popup_centered_minsize();
				break;
			}

			_menu_option_confirm(RUN_STOP,true);
			exiting=true;
			get_tree()->quit();
			String exec = OS::get_singleton()->get_executable_path();

			List<String> args;
			args.push_back("-path");
			args.push_back(exec.get_base_dir());
			args.push_back("-pm");

			OS::ProcessID pid=0;
			Error err = OS::get_singleton()->execute(exec,args,false,&pid);
			ERR_FAIL_COND(err);
		} break;
		case RUN_FILE_SERVER: {

			//file_server
			bool ischecked = debug_button->get_popup()->is_item_checked( debug_button->get_popup()->get_item_index(RUN_FILE_SERVER));

			if (ischecked) {
				file_server->stop();
				run_native->set_deploy_dumb(false);
				//debug_button->set_icon(gui_base->get_icon("FileServer","EditorIcons"));
				//debug_button->get_popup()->set_item_text( debug_button->get_popup()->get_item_index(RUN_FILE_SERVER),"Enable File Server");
			} else {
				file_server->start();
				run_native->set_deploy_dumb(true);
				//debug_button->set_icon(gui_base->get_icon("FileServerActive","EditorIcons"));
				//debug_button->get_popup()->set_item_text( debug_button->get_popup()->get_item_index(RUN_FILE_SERVER),"Disable File Server");
			}

			debug_button->get_popup()->set_item_checked( debug_button->get_popup()->get_item_index(RUN_FILE_SERVER),!ischecked);

		} break;
		case RUN_LIVE_DEBUG: {

			bool ischecked = debug_button->get_popup()->is_item_checked( debug_button->get_popup()->get_item_index(RUN_LIVE_DEBUG));

			debug_button->get_popup()->set_item_checked( debug_button->get_popup()->get_item_index(RUN_LIVE_DEBUG),!ischecked);
			ScriptEditor::get_singleton()->get_debugger()->set_live_debugging(!ischecked);
		} break;

		/*case RUN_DEPLOY_DUMB_CLIENTS: {

			bool ischecked = debug_button->get_popup()->is_item_checked( debug_button->get_popup()->get_item_index(RUN_DEPLOY_DUMB_CLIENTS));
			debug_button->get_popup()->set_item_checked( debug_button->get_popup()->get_item_index(RUN_DEPLOY_DUMB_CLIENTS),!ischecked);
			run_native->set_deploy_dumb(!ischecked);

		} break;*/
		case RUN_DEPLOY_REMOTE_DEBUG: {

			bool ischecked = debug_button->get_popup()->is_item_checked( debug_button->get_popup()->get_item_index(RUN_DEPLOY_REMOTE_DEBUG));
			debug_button->get_popup()->set_item_checked( debug_button->get_popup()->get_item_index(RUN_DEPLOY_REMOTE_DEBUG),!ischecked);
			run_native->set_deploy_debug_remote(!ischecked);

		} break;
		case RUN_DEBUG_COLLISONS: {

			bool ischecked = debug_button->get_popup()->is_item_checked( debug_button->get_popup()->get_item_index(RUN_DEBUG_COLLISONS));
			debug_button->get_popup()->set_item_checked( debug_button->get_popup()->get_item_index(RUN_DEBUG_COLLISONS),!ischecked);
			run_native->set_debug_collisions(!ischecked);
			editor_run.set_debug_collisions(!ischecked);
		} break;
		case RUN_DEBUG_NAVIGATION: {

			bool ischecked = debug_button->get_popup()->is_item_checked( debug_button->get_popup()->get_item_index(RUN_DEBUG_NAVIGATION));
			debug_button->get_popup()->set_item_checked( debug_button->get_popup()->get_item_index(RUN_DEBUG_NAVIGATION),!ischecked);
			run_native->set_debug_navigation(!ischecked);
			editor_run.set_debug_navigation(!ischecked);
		} break;
		case RUN_RELOAD_SCRIPTS: {


			bool ischecked = debug_button->get_popup()->is_item_checked( debug_button->get_popup()->get_item_index(RUN_RELOAD_SCRIPTS));
			debug_button->get_popup()->set_item_checked( debug_button->get_popup()->get_item_index(RUN_RELOAD_SCRIPTS),!ischecked);

			ScriptEditor::get_singleton()->set_live_auto_reload_running_scripts(!ischecked);
		} break;
		case SETTINGS_UPDATE_ALWAYS: {

			update_menu->get_popup()->set_item_checked(0,true);
			update_menu->get_popup()->set_item_checked(1,false);
			OS::get_singleton()->set_low_processor_usage_mode(false);
		} break;
		case SETTINGS_UPDATE_CHANGES: {

			update_menu->get_popup()->set_item_checked(0,false);
			update_menu->get_popup()->set_item_checked(1,true);
			OS::get_singleton()->set_low_processor_usage_mode(true);
		} break;
        case SETTINGS_UPDATE_SPINNER_HIDE: {
			update_menu->set_icon(gui_base->get_icon("Collapse","EditorIcons"));
            update_menu->get_popup()->toggle_item_checked(3);
        } break;
		case SETTINGS_PREFERENCES: {

			settings_config_dialog->popup_edit_settings();
		} break;
		case SETTINGS_OPTIMIZED_PRESETS: {

			//optimized_presets->popup_centered_ratio();
		} break;
		case SETTINGS_LOAD_EXPORT_TEMPLATES: {


			file_templates->popup_centered_ratio();

		} break;
		case SETTINGS_TOGGLE_FULLSCREN: {

			OS::get_singleton()->set_window_fullscreen( !OS::get_singleton()->is_window_fullscreen() );


		} break;
		case SETTINGS_PICK_MAIN_SCENE: {


			//print_tree();
			file->set_mode(EditorFileDialog::MODE_OPEN_FILE);
			//not for now?
			List<String> extensions;
			ResourceLoader::get_recognized_extensions_for_type("PackedScene",&extensions);
			file->clear_filters();
			for(int i=0;i<extensions.size();i++) {

				file->add_filter("*."+extensions[i]+" ; "+extensions[i].to_upper());
			}


			//file->set_current_path(current_path);
			Node *scene = editor_data.get_edited_scene_root();
			if (scene) {
				file->set_current_path(scene->get_filename());
			};
			file->set_title(TTR("Pick a Main Scene"));
			file->popup_centered_ratio();

		} break;
		case SETTINGS_ABOUT: {

			about->popup_centered_minsize(Size2(500,130)*EDSCALE);
		} break;
		case SOURCES_REIMPORT: {

			reimport_dialog->popup_reimport();
		} break;
		case DEPENDENCY_LOAD_CHANGED_IMAGES: {


			List<Ref<Resource> > cached;
			ResourceCache::get_cached_resources(&cached);
			//this should probably be done in a thread..
			for(List<Ref<Resource> >::Element *E=cached.front();E;E=E->next()) {

				if (!E->get()->editor_can_reload_from_file())
					continue;
				if (!E->get()->get_path().is_resource_file() && !E->get()->get_path().is_abs_path())
					continue;
				if (!FileAccess::exists(E->get()->get_path()))
					continue;
				uint64_t mt = FileAccess::get_modified_time(E->get()->get_path());
				if (mt!=E->get()->get_last_modified_time()) {
					E->get()->reload_from_file();
				}

			}


		} break;
		case DEPENDENCY_UPDATE_IMPORTED: {

/*
			bool editing_changed = _find_editing_changed_scene(get_edited_scene());

			import_reload_fn="";

			if (editing_changed) {
				if (unsaved_cache && !bool(EDITOR_DEF("import/ask_save_before_reimport",false))) {
					if (!p_confirmed) {


						confirmation->get_ok()->set_text("Open");
						//confirmation->get_cancel()->show();
						confirmation->set_text("Current scene changed, save and re-import ?");
						confirmation->popup_centered(Size2(300,70));
						break;

					}
				}

				Node *scene = get_edited_scene();

				if (scene->get_filename()=="") {

					current_option=-1;
					//accept->get_cancel()->hide();
					accept->get_ok()->set_text("I see..");
					accept->set_text("Can't import if edited scene was not saved."); //i dont think this code will ever run
					accept->popup_centered(Size2(300,70));;
					break;

				}


				import_reload_fn = scene->get_filename();
				_save_scene(import_reload_fn);
				_cleanup_scene();


			}

*/


		} break;

		default: {

			if (p_option>=OBJECT_METHOD_BASE) {

				ERR_FAIL_COND(!current);

				int idx=p_option-OBJECT_METHOD_BASE;

				List<MethodInfo> methods;
				current->get_method_list(&methods);

				ERR_FAIL_INDEX( idx, methods.size() );
				String name=methods[idx].name;

				if (current)
					current->call(name);
			} else if (p_option>=IMPORT_PLUGIN_BASE) {

				Ref<EditorImportPlugin> p = editor_import_export->get_import_plugin(p_option-IMPORT_PLUGIN_BASE);
				if (p.is_valid()) {
					p->import_dialog();
				}

			}
		}
	}
}


Control* EditorNode::get_viewport() {

	return viewport;
}



void EditorNode::_editor_select(int p_which) {

	static bool selecting=false;
	if (selecting || changing_scene)
		return;

	selecting=true;


	ERR_FAIL_INDEX(p_which,editor_table.size());

	for(int i=0;i<main_editor_buttons.size();i++) {
		main_editor_buttons[i]->set_pressed(i==p_which);
	}

	selecting=false;


	EditorPlugin *new_editor = editor_table[p_which];
	ERR_FAIL_COND(!new_editor);

	if (editor_plugin_screen==new_editor)
		return;

	if (editor_plugin_screen) {
		editor_plugin_screen->make_visible(false);
	}

	editor_plugin_screen=new_editor;
	editor_plugin_screen->make_visible(true);
	editor_plugin_screen->selected_notify();


}

void EditorNode::add_editor_plugin(EditorPlugin *p_editor) {


	if (p_editor->has_main_screen()) {

		ToolButton *tb = memnew( ToolButton );
		tb->set_toggle_mode(true);
		tb->connect("pressed",singleton,"_editor_select",varray(singleton->main_editor_buttons.size()));
		tb->set_text(p_editor->get_name());
		singleton->main_editor_buttons.push_back(tb);
		singleton->main_editor_button_vb->add_child(tb);
		singleton->editor_table.push_back(p_editor);

		singleton->distraction_free->raise();
	}
	singleton->editor_data.add_editor_plugin( p_editor );
	singleton->add_child(p_editor);
}


void EditorNode::remove_editor_plugin(EditorPlugin *p_editor) {

	if (p_editor->has_main_screen()) {

		for(int i=0;i<singleton->main_editor_buttons.size();i++) {

			if (p_editor->get_name()==singleton->main_editor_buttons[i]->get_text()) {

				if (singleton->main_editor_buttons[i]->is_pressed()) {
					singleton->_editor_select(EDITOR_SCRIPT);
				}

				memdelete( singleton->main_editor_buttons[i] );
				singleton->main_editor_buttons.remove(i);

				break;
			}
		}

		//singleton->main_editor_tabs->add_tab(p_editor->get_name());
		singleton->editor_table.erase(p_editor);
	}
	p_editor->make_visible(false);
	p_editor->clear();
	singleton->editor_plugins_over->get_plugins_list().erase(p_editor);
	singleton->remove_child(p_editor);
	singleton->editor_data.remove_editor_plugin( p_editor );

}


void EditorNode::add_editor_import_plugin(const Ref<EditorImportPlugin>& p_editor_import) {

	ERR_FAIL_COND( p_editor_import.is_null() );
	editor_import_export->add_import_plugin(p_editor_import);
	_rebuild_import_menu();
}

void EditorNode::remove_editor_import_plugin(const Ref<EditorImportPlugin>& p_editor_import) {
	ERR_FAIL_COND( p_editor_import.is_null() );

	editor_import_export->remove_import_plugin(p_editor_import);
	_rebuild_import_menu();
}


void EditorNode::_update_addon_config() {

	if (_initializing_addons)
		return;

	Vector<String> enabled_addons;

	for(Map<String,EditorPlugin*>::Element *E=plugin_addons.front();E;E=E->next()) {
		enabled_addons.push_back(E->key());
	}

	if (enabled_addons.size()==0) {
		Globals::get_singleton()->set("editor_plugins/enabled",Variant());
		Globals::get_singleton()->set_persisting("editor_plugins/enabled",false);
	} else {
		Globals::get_singleton()->set("editor_plugins/enabled",enabled_addons);
		Globals::get_singleton()->set_persisting("editor_plugins/enabled",true);
	}

	project_settings->queue_save();

}

void EditorNode::set_addon_plugin_enabled(const String& p_addon,bool p_enabled) {

	ERR_FAIL_COND(p_enabled && plugin_addons.has(p_addon));
	ERR_FAIL_COND(!p_enabled && !plugin_addons.has(p_addon));

	if (!p_enabled) {

		EditorPlugin *addon = plugin_addons[p_addon];
		remove_editor_plugin(addon);
		memdelete(addon); //bye
		plugin_addons.erase(p_addon);
		_update_addon_config();
		return;
	}


	Ref<ConfigFile> cf;
	cf.instance();
	String addon_path = "res://addons/"+p_addon+"/plugin.cfg";
	Error err = cf->load(addon_path);
	if (err!=OK) {
		show_warning("Unable to enable addon plugin at: '"+addon_path+"' parsing of config failed.");
		return;
	}

	if (!cf->has_section_key("plugin","script")) {
		show_warning("Unable to find script field for addon plugin at: 'res://addons/"+p_addon+"''.");
		return;
	}

	String path = cf->get_value("plugin","script");
	path="res://addons/"+p_addon+"/"+path;

	Ref<Script> script = ResourceLoader::load(path);


	if (script.is_null()) {
		show_warning("Unable to load addon script from path: '"+path+"'.");
		return;
	}

	//could check inheritance..
	if (String(script->get_instance_base_type())!="EditorPlugin") {
		show_warning("Unable to load addon script from path: '"+path+"' Base type is not EditorPlugin.");
		return;
	}

	if (!script->is_tool()) {
		show_warning("Unable to load addon script from path: '"+path+"' Script is does not support tool mode.");
		return;
	}

	EditorPlugin *ep = memnew( EditorPlugin );
	ep->set_script(script.get_ref_ptr());
	plugin_addons[p_addon]=ep;
	add_editor_plugin(ep);

	_update_addon_config();


}

bool EditorNode::is_addon_plugin_enabled(const String& p_addon) const {

	return plugin_addons.has(p_addon);
}


void EditorNode::_remove_edited_scene() {
	int new_index = editor_data.get_edited_scene();
	int old_index=new_index;

	if (new_index>0) {
		new_index=new_index-1;
	} else if (editor_data.get_edited_scene_count()>1) {
		new_index=1;
	} else {
		editor_data.add_edited_scene(-1);
		new_index=1;
	}



	if (editor_data.get_scene_path(old_index)!=String()) {
		ScriptEditor::get_singleton()->close_builtin_scripts_from_scene(editor_data.get_scene_path(old_index));
	}
	_scene_tab_changed(new_index);
	editor_data.remove_scene(old_index);
	editor_data.get_undo_redo().clear_history();
	_update_title();
	_update_scene_tabs();

//	if (editor_data.get_edited_scene_count()==1) {
//		//make new scene appear saved
//		set_current_version(editor_data.get_undo_redo().get_version());
//		unsaved_cache=false;
//	}
}

void EditorNode::_remove_scene(int index) {
//	printf("Attempting to remove scene %d (current is %d)\n", index, editor_data.get_edited_scene());

	if (editor_data.get_edited_scene() == index) {
		//Scene to remove is current scene
		_remove_edited_scene();
	}
	else {
		// Scene to remove is not active scene
		editor_data.remove_scene(index);
	}
}

void EditorNode::set_edited_scene(Node *p_scene) {

	if (get_editor_data().get_edited_scene_root()) {
		if (get_editor_data().get_edited_scene_root()->get_parent()==scene_root)
			scene_root->remove_child(get_editor_data().get_edited_scene_root());

	}
	get_editor_data().set_edited_scene_root(p_scene);

	if (p_scene && p_scene->cast_to<Popup>())
		p_scene->cast_to<Popup>()->show(); //show popups
	scene_tree_dock->set_edited_scene(p_scene);
	if (get_tree())
		get_tree()->set_edited_scene_root(p_scene);

	if (p_scene) {
		if (p_scene->get_parent()!=scene_root)
			scene_root->add_child(p_scene);

	}
}


void EditorNode::_fetch_translatable_strings(const Object *p_object,Set<StringName>& strings) {


	List<String> tstrings;
	p_object->get_translatable_strings(&tstrings);
	for(List<String>::Element *E=tstrings.front();E;E=E->next())
		strings.insert(E->get());



	const Node * node = p_object->cast_to<Node>();

	if (!node)
		return;

	Ref<Script> script = node->get_script();
	if (script.is_valid())
		_fetch_translatable_strings(script.ptr(),strings);

	for(int i=0;i<node->get_child_count();i++) {

		Node *c=node->get_child(i);
		if (c->get_owner()!=get_edited_scene())
			continue;

		_fetch_translatable_strings(c,strings);
	}

}


Error EditorNode::save_translatable_strings(const String& p_to_file) {

	if (!is_inside_tree()) {
		defer_translatable=p_to_file;
		return OK;
	}

	ERR_FAIL_COND_V(!get_edited_scene(),ERR_INVALID_DATA);

	Set<StringName> strings;
	_fetch_translatable_strings(get_edited_scene(),strings);

	Error err;
	FileAccess *f = FileAccess::open(p_to_file,FileAccess::WRITE,&err);
	ERR_FAIL_COND_V(err,err);

	OS::Date date = OS::get_singleton()->get_date();
	OS::Time time = OS::get_singleton()->get_time();
	f->store_line("# Translation Strings Dump.");
	f->store_line("# Created By.");
	f->store_line("# \t" VERSION_FULL_NAME " (c) 2008-2017 Juan Linietsky, Ariel Manzur.");
	f->store_line("# From Scene: ");
	f->store_line("# \t"+get_edited_scene()->get_filename());
	f->store_line("");
	f->store_line("msgid \"\"");
	f->store_line("msgstr \"\"");
	f->store_line("\"Report-Msgid-Bugs-To: <define>\\n\"");
	f->store_line("\"POT-Creation-Date: "+itos(date.year)+"-"+itos(date.month)+"-"+itos(date.day)+" "+itos(time.hour)+":"+itos(time.min)+"0000\\n\"");
//	f->store_line("\"PO-Revision-Date: 2006-08-30 13:56-0700\\n\"");
//	f->store_line("\"Last-Translator: Rubén C. Díaz Alonso <outime@gmail.com>\\n\"");
	f->store_line("\"Language-Team: <define>\\n\"");
	f->store_line("\"MIME-Version: 1.0\\n\"");
	f->store_line("\"Content-Type: text/plain; charset=UTF-8\\n\"");
	f->store_line("\"Content-Transfer-Encoding: 8bit\\n\"");
	f->store_line("");

	for(Set<StringName>::Element *E=strings.front();E;E=E->next()) {

		String s = E->get();
		if (s=="" || s.strip_edges()=="")
			continue;
		Vector<String> substr = s.split("\n");
		ERR_CONTINUE(substr.size()==0);

		f->store_line("");

		if (substr.size()==1) {

			f->store_line("msgid \""+substr[0].c_escape()+"\"");
		} else {

			f->store_line("msgid \"\"");
			for(int i=0;i<substr.size();i++) {

				String s = substr[i];
				if (i!=substr.size()-1)
					s+="\n";
				f->store_line("\""+s.c_escape()+"\"");
			}
		}

		f->store_line("msgstr \"\"");

	}


	f->close();
	memdelete(f);

	return OK;

}

Error EditorNode::save_optimized_copy(const String& p_scene,const String& p_preset) {

#if 0

	if (!is_inside_scene()) {
		defer_optimize=p_scene;
		defer_optimize_preset=p_preset;
		return OK;
	}


	if (!get_edited_scene()) {

		get_scene()->quit();
		ERR_EXPLAIN("No scene to optimize (loading failed?)");
		ERR_FAIL_V(ERR_FILE_NOT_FOUND);
	}


	String src_scene=Globals::get_singleton()->localize_path(get_edited_scene()->get_filename());


	String path=p_scene;
	print_line("p_path: "+p_scene);
	print_line("src_scene: "+p_scene);

	if (path.is_rel_path()) {
		print_line("rel path!?");
		path=src_scene.get_base_dir()+"/"+path;
	}
	path = Globals::get_singleton()->localize_path(path);

	print_line("path: "+path);


	String preset = "optimizer_presets/"+p_preset;
	if (!Globals::get_singleton()->has(preset)) {

		//accept->"()->hide();
		accept->get_ok()->set_text("I see..");
		accept->set_text("Optimizer preset not found: "+p_preset);
		accept->popup_centered(Size2(300,70));;
		ERR_EXPLAIN("Optimizer preset not found: "+p_preset);
		ERR_FAIL_V(ERR_INVALID_PARAMETER);

	}

	Dictionary d = Globals::get_singleton()->get(preset);

	ERR_FAIL_COND_V(!d.has("__type__"),ERR_INVALID_DATA);
	String type=d["__type__"];

	Ref<EditorOptimizedSaver> saver;

	for(int i=0;i<editor_data.get_optimized_saver_count();i++) {

		print_line(type+" vs "+editor_data.get_optimized_saver(i)->get_target_name());
		if (editor_data.get_optimized_saver(i)->get_target_name()==type) {
			saver=editor_data.get_optimized_saver(i);
		}
	}

	ERR_EXPLAIN("Preset '"+p_preset+"' references nonexistent saver: "+type);
	ERR_FAIL_COND_V(saver.is_null(),ERR_INVALID_DATA);

	List<Variant> keys;
	d.get_key_list(&keys);

	saver->clear();

	for(List<Variant>::Element *E=keys.front();E;E=E->next()) {

		saver->set(E->get(),d[E->get()]);
	}

	uint32_t flags=0;

//	if (saver->is_bundle_scenes_enabled())
//		flags|=ResourceSaver::FLAG_BUNDLE_INSTANCED_SCENES;
	if (saver->is_bundle_resources_enabled())
		flags|=ResourceSaver::FLAG_BUNDLE_RESOURCES;
	if (saver->is_remove_editor_data_enabled())
		flags|=ResourceSaver::FLAG_OMIT_EDITOR_PROPERTIES;
	if (saver->is_big_endian_data_enabled())
		flags|=ResourceSaver::FLAG_SAVE_BIG_ENDIAN;

	String platform=saver->get_target_platform();
	if (platform=="")
		platform="all";

	Ref<PackedScene> sdata = memnew( PackedScene );
	Error err = sdata->pack(get_edited_scene());

	if (err) {

		current_option=-1;
		//accept->get_cancel()->hide();
		accept->get_ok()->set_text("I see..");
		accept->set_text("Couldn't save scene. Likely dependencies (instances) couldn't be satisfied.");
		accept->popup_centered(Size2(300,70));;
		return ERR_INVALID_DATA;

	}
	err = ResourceSaver::save(path,sdata,flags); //todo, saverSceneSaver::save(path,get_edited_scene(),flags,saver);

	if (err) {

		//accept->"()->hide();
		accept->get_ok()->set_text("I see..");
		accept->set_text("Error saving optimized scene: "+path);
		accept->popup_centered(Size2(300,70));;

		ERR_FAIL_COND_V(err,err);

	}

	project_settings->add_remapped_path(src_scene,path,platform);
#endif
	return OK;
}


int EditorNode::_get_current_main_editor() {

	for(int i=0;i<editor_table.size();i++) {
		if (editor_table[i]==editor_plugin_screen)
			return i;
	}

	return 0;
}

Dictionary EditorNode::_get_main_scene_state() {

	Dictionary state;
	state["main_tab"]=_get_current_main_editor();
	state["scene_tree_offset"]=scene_tree_dock->get_tree_editor()->get_scene_tree()->get_vscroll_bar()->get_val();
	state["property_edit_offset"]=get_property_editor()->get_scene_tree()->get_vscroll_bar()->get_val();
	state["saved_version"]=saved_version;
	state["node_filter"]=scene_tree_dock->get_filter();
	//print_line(" getting main tab: "+itos(state["main_tab"]));
	return state;
}

void EditorNode::_set_main_scene_state(Dictionary p_state,Node* p_for_scene) {

	if (get_edited_scene()!=p_for_scene && p_for_scene!=NULL)
		return; //not for this scene

	//print_line("set current 7 ");
	changing_scene=false;

#if 0
	if (p_state.has("main_tab")) {
		int idx = p_state["main_tab"];


		print_line("comes with tab: "+itos(idx));
		int current=-1;
		for(int i=0;i<editor_table.size();i++) {
			if (editor_plugin_screen==editor_table[i]) {
				current=i;
				break;
			}
		}


		if (idx<2 && current<2) {
			//only set tab for 2D and 3D
			_editor_select(idx);
			//print_line(" setting main tab: "+itos(p_state["main_tab"]));
		}
	}
#else

	if (get_edited_scene()) {

		int current=-1;
		for(int i=0;i<editor_table.size();i++) {
			if (editor_plugin_screen==editor_table[i]) {
				current=i;
				break;
			}
		}

		if (current<2) {
			//use heuristic instead

			int n2d=0,n3d=0;
			_find_node_types(get_edited_scene(),n2d,n3d);
			if (n2d>n3d) {
				_editor_select(EDITOR_2D);
			} else if (n3d>n2d) {
				_editor_select(EDITOR_3D);

			}
		}

	}
#endif


	if (p_state.has("scene_tree_offset"))
		scene_tree_dock->get_tree_editor()->get_scene_tree()->get_vscroll_bar()->set_val(p_state["scene_tree_offset"]);
	if (p_state.has("property_edit_offset"))
		get_property_editor()->get_scene_tree()->get_vscroll_bar()->set_val(p_state["property_edit_offset"]);

	if (p_state.has("node_filter"))
		scene_tree_dock->set_filter(p_state["node_filter"]);
	//print_line("set current 8 ");

	//this should only happen at the very end

	//changing_scene=true; //avoid script change from opening editor
	ScriptEditor::get_singleton()->get_debugger()->update_live_edit_root();
	ScriptEditor::get_singleton()->set_scene_root_script( editor_data.get_scene_root_script(editor_data.get_edited_scene()) );
	editor_data.notify_edited_scene_changed();

	//changing_scene=false;

}

void EditorNode::set_current_version(uint64_t p_version) {

	saved_version=p_version;
	editor_data.set_edited_scene_version(p_version);
}

bool EditorNode::is_changing_scene() const {
	return changing_scene;
}

void EditorNode::_clear_undo_history() {

	get_undo_redo()->clear_history();
}

void EditorNode::set_current_scene(int p_idx) {

	if (editor_data.check_and_update_scene(p_idx)) {
		call_deferred("_clear_undo_history");
	}

	changing_scene=true;
	editor_data.save_edited_scene_state(editor_selection,&editor_history,_get_main_scene_state());

	if (get_editor_data().get_edited_scene_root()) {
		if (get_editor_data().get_edited_scene_root()->get_parent()==scene_root)
			scene_root->remove_child(get_editor_data().get_edited_scene_root());

	}

	//print_line("set current 2 ");

	editor_selection->clear();
	editor_data.set_edited_scene(p_idx);

	Node* new_scene = editor_data.get_edited_scene_root();

	if (new_scene && new_scene->cast_to<Popup>())
		new_scene->cast_to<Popup>()->show(); //show popups

	//print_line("set current 3 ");

	scene_tree_dock->set_edited_scene(new_scene);
	if (get_tree())
		get_tree()->set_edited_scene_root(new_scene);

	if (new_scene) {
		if (new_scene->get_parent()!=scene_root)
			scene_root->add_child(new_scene);

	}
	//print_line("set current 4 ");


	Dictionary state = editor_data.restore_edited_scene_state(editor_selection,&editor_history);
	_edit_current();

	/*if (!unsaved) {
		saved_version=editor_data.get_undo_redo().get_version();
		if (p_backwards)
			saved_version--;
		else
			saved_version++;
		print_line("was saved, updating version");
	} else {
		saved_version=state["saved_version"];
	}*/
	//_set_main_scene_state(state);

	call_deferred("_set_main_scene_state",state,get_edited_scene()); //do after everything else is done setting up
	//print_line("set current 6 ");


}

bool EditorNode::is_scene_open(const String& p_path) {

	for(int i=0;i<editor_data.get_edited_scene_count();i++) {
		if (editor_data.get_scene_path(i)==p_path)
			return true;
	}

	return false;
}

void EditorNode::fix_dependencies(const String& p_for_file) {
	dependency_fixer->edit(p_for_file);
}

Error EditorNode::load_scene(const String& p_scene, bool p_ignore_broken_deps,bool p_set_inherited,bool p_clear_errors) {

	if (!is_inside_tree()) {
		defer_load_scene = p_scene;
		return OK;
	}


	if(!p_set_inherited) {
		for(int i=0;i<editor_data.get_edited_scene_count();i++) {

			if (editor_data.get_scene_path(i)==p_scene) {
				_scene_tab_changed(i);
				return OK;
			}
		}
	}


	if (p_clear_errors)
		load_errors->clear();

	String lpath = Globals::get_singleton()->localize_path(p_scene);

	if (!lpath.begins_with("res://")) {

		current_option=-1;
		//accept->get_cancel()->hide();
		accept->get_ok()->set_text(TTR("Ugh"));
		accept->set_text(TTR("Error loading scene, it must be inside the project path. Use 'Import' to open the scene, then save it inside the project path."));
		accept->popup_centered_minsize();
		opening_prev=false;
		return ERR_FILE_NOT_FOUND;
	}

	int prev = editor_data.get_edited_scene();
	int idx = editor_data.add_edited_scene(-1);
	//print_line("load scene callback");
	//set_current_scene(idx);

	if (!editor_data.get_edited_scene_root() && editor_data.get_edited_scene_count()==2) {
		_remove_edited_scene();
	} else {
		_scene_tab_changed(idx);
	}



	//_cleanup_scene(); // i'm sorry but this MUST happen to avoid modified resources to not be reloaded.

	dependency_errors.clear();

	Ref<PackedScene> sdata = ResourceLoader::load(lpath,"",true);
	if (!sdata.is_valid()) {

		current_option=-1;
		//accept->get_cancel()->hide();
		accept->get_ok()->set_text(TTR("Ugh"));
		accept->set_text(TTR("Error loading scene."));
		accept->popup_centered_minsize();
		opening_prev=false;

		if (prev!=-1) {
			set_current_scene(prev);
			editor_data.remove_scene(idx);
		}
		return ERR_FILE_NOT_FOUND;
	}

	if (!p_ignore_broken_deps && dependency_errors.has(lpath)) {

		current_option=-1;
		Vector<String> errors;
		for(Set<String>::Element *E=dependency_errors[lpath].front();E;E=E->next()) {

			errors.push_back(E->get());
		}
		dependency_error->show(lpath,errors);
		opening_prev=false;

		if (prev!=-1) {
			set_current_scene(prev);
			editor_data.remove_scene(idx);
		}
		return ERR_FILE_MISSING_DEPENDENCIES;
	}

	dependency_errors.erase(lpath); //at least not self path

	for (Map<String,Set<String> >::Element *E=dependency_errors.front();E;E=E->next()) {

		String txt=vformat(TTR("Scene '%s' has broken dependencies:"),E->key())+"\n";
		for(Set<String>::Element *F=E->get().front();F;F=F->next()) {
			txt+="\t"+F->get()+"\n";
		}
		add_io_error(txt);
	}

	if (ResourceCache::has(lpath)) {
		//used from somewhere else? no problem! update state and replace sdata
		Ref<PackedScene> ps = Ref<PackedScene>( ResourceCache::get(lpath)->cast_to<PackedScene>() );
		if (ps.is_valid()) {
			ps->replace_state( sdata->get_state() );
			ps->set_last_modified_time( sdata->get_last_modified_time() );
			sdata=ps;
		}

	} else {
		sdata->set_path(lpath,true); //take over path
	}

	Node*new_scene=sdata->instance(true);

	if (!new_scene) {

		sdata.unref();
		current_option=-1;
		//accept->get_cancel()->hide();
		accept->get_ok()->set_text(TTR("Ugh"));
		accept->set_text(TTR("Error loading scene."));
		accept->popup_centered_minsize();
		opening_prev=false;
		if (prev!=-1) {
			set_current_scene(prev);
			editor_data.remove_scene(idx);
		}
		return ERR_FILE_NOT_FOUND;
	}

	//guess not needed in the end?
	//new_scene->clear_internal_tree_resource_paths(); //make sure no internal tree paths to internal resources exist

	/*
	Node *old_scene = edited_scene;
	_hide_top_editors();
	set_edited_scene(NULL);
	editor_data.clear_editor_states();
	if (old_scene) {
		if (!opening_prev && old_scene->get_filename()!="") {
			previous_scenes.push_back(old_scene->get_filename());
		}
		memdelete(old_scene);
	}
*/

	if (p_set_inherited) {
		Ref<SceneState> state = sdata->get_state();
		state->set_path(lpath);
		new_scene->set_scene_inherited_state(state);
		new_scene->set_filename(String());
		//if (new_scene->get_scene_instance_state().is_valid())
		//	new_scene->get_scene_instance_state()->set_path(String());
	}

	new_scene->set_scene_instance_state(Ref<SceneState>());

	set_edited_scene(new_scene);
	_get_scene_metadata(p_scene);
	/*
	editor_data.set_edited_scene_root(new_scene);

	scene_tree_dock->set_selected(new_scene, true);
	property_editor->edit(new_scene);
	editor_data.set_edited_scene_root(new_scene);
*/
	editor_data.set_edited_scene_import_metadata( sdata->get_import_metadata() );

//	editor_data.get_undo_redo().clear_history();
	saved_version=editor_data.get_undo_redo().get_version();
	_update_title();
	_update_scene_tabs();
	_add_to_recent_scenes(lpath);

	prev_scene->set_disabled(previous_scenes.size()==0);
	opening_prev=false;

	ScriptEditor::get_singleton()->get_debugger()->update_live_edit_root();

	//top_pallete->set_current_tab(0); //always go to scene

	push_item(new_scene);

	return OK;
}



void EditorNode::open_request(const String& p_path) {

	load_scene(p_path); // as it will be opened in separate tab
	//external_file=p_path;
	//_menu_option_confirm(FILE_EXTERNAL_OPEN_SCENE,false);
}

void EditorNode::request_instance_scene(const String &p_path) {

	scene_tree_dock->instance(p_path);

}

void EditorNode::request_instance_scenes(const Vector<String>& p_files) {

	scene_tree_dock->instance_scenes(p_files);
}

FileSystemDock *EditorNode::get_scenes_dock() {

	return scenes_dock;
}
SceneTreeDock *EditorNode::get_scene_tree_dock() {

	return scene_tree_dock;
}

void EditorNode::_instance_request(const Vector<String>& p_files) {

	request_instance_scenes(p_files);
}

void EditorNode::_property_keyed(const String& p_keyed,const Variant& p_value,bool p_advance) {

	AnimationPlayerEditor::singleton->get_key_editor()->insert_value_key(p_keyed,p_value,p_advance);
}

void EditorNode::_transform_keyed(Object *sp,const String& p_sub,const Transform& p_key) {

	Spatial *s=sp->cast_to<Spatial>();
	if (!s)
		return;
	AnimationPlayerEditor::singleton->get_key_editor()->insert_transform_key(s,p_sub,p_key);
}

void EditorNode::update_keying() {

	//print_line("KR: "+itos(p_enabled));

	bool valid=false;

	if (AnimationPlayerEditor::singleton->get_key_editor()->has_keying()) {

		if (editor_history.get_path_size()>=1) {

			Object *obj = ObjectDB::get_instance(editor_history.get_path_object(0));
			if (obj && obj->cast_to<Node>()) {

				valid=true;
			}
		}

	}

	property_editor->set_keying(valid);

	AnimationPlayerEditor::singleton->get_key_editor()->update_keying();
}


void EditorNode::_close_messages() {

//	left_split->set_dragger_visible(false);
	old_split_ofs = center_split->get_split_offset();
	center_split->set_split_offset(0);
//	scene_root_parent->set_anchor_and_margin(MARGIN_BOTTOM,Control::ANCHOR_END,0);
}

void EditorNode::_show_messages() {

//	left_split->set_dragger_visible(true);
	center_split->set_split_offset(old_split_ofs);
//	scene_root_parent->set_anchor_and_margin(MARGIN_BOTTOM,Control::ANCHOR_END,log->get_margin(MARGIN_TOP));

}

#if 0
void EditorNode::animation_panel_make_visible(bool p_visible) {

	if (!p_visible) {
		animation_panel->hide();
	} else {
		animation_panel->show();
	}

	int idx = settings_menu->get_popup()->get_item_index(SETTINGS_SHOW_ANIMATION);
	settings_menu->get_popup()->set_item_checked(idx,p_visible);
}


void EditorNode::animation_editor_make_visible(bool p_visible) {

	if (p_visible) {

		animation_editor->show();
		animation_vb->get_parent_control()->minimum_size_changed();
		//pd_anim->show();
		top_split->set_collapsed(false);

		//scene_root_parent->set_margin(MARGIN_TOP,animation_editor->get_margin(MARGIN_BOTTOM));
	} else {
		//pd_anim->hide();
		animation_editor->hide();
//		scene_root_parent->set_margin(MARGIN_TOP,0);
		if (!animation_vb->get_parent_control())
			return;
		animation_vb->get_parent_control()->minimum_size_changed();
		top_split->set_collapsed(true);
	}

	animation_editor->set_keying(p_visible);

}
#endif
void EditorNode::_add_to_recent_scenes(const String& p_scene) {

	String base="_"+Globals::get_singleton()->get_resource_path().replace("\\","::").replace("/","::");
	Vector<String> rc = EDITOR_DEF(base+"/_recent_scenes",Array());
	String name = p_scene;
	name=name.replace("res://","");
	if (rc.find(name)!=-1)
		rc.erase(name);
	rc.insert(0,name);
	if (rc.size()>10)
		rc.resize(10);

	EditorSettings::get_singleton()->set(base+"/_recent_scenes",rc);
	EditorSettings::get_singleton()->save();
	_update_recent_scenes();

}

void EditorNode::_open_recent_scene(int p_idx) {

	String base="_"+Globals::get_singleton()->get_resource_path().replace("\\","::").replace("/","::");
	Vector<String> rc = EDITOR_DEF(base+"/_recent_scenes",Array());

	ERR_FAIL_INDEX(p_idx,rc.size());

	String path = "res://"+rc[p_idx];


	/*if (unsaved_cache) {
		_recent_scene=rc[p_idx];
		open_recent_confirmation->set_text("Discard current scene and open:\n'"+rc[p_idx]+"'");
		open_recent_confirmation->get_label()->set_align(Label::ALIGN_CENTER);
		open_recent_confirmation->popup_centered(Size2(400,100));
		return;
	}*/

	load_scene(path);


}

void EditorNode::_save_optimized() {


//	save_optimized_copy(optimized_save->get_optimized_scene(),optimized_save->get_preset());
#if 0
	String path = optimized_save->get_optimized_scene();

	uint32_t flags=0;

	String platform="all";
	Ref<EditorOptimizedSaver> saver=editor_data.get_optimized_saver(optimized_save->get_preset());

	if (saver->is_bundle_scenes_enabled())
		flags|=SceneSaver::FLAG_BUNDLE_INSTANCED_SCENES;
	if (saver->is_bundle_resources_enabled())
		flags|=SceneSaver::FLAG_BUNDLE_RESOURCES;
	if (saver->is_remove_editor_data_enabled())
		flags|=SceneSaver::FLAG_OMIT_EDITOR_PROPERTIES;
	if (saver->is_big_endian_data_enabled())
		flags|=SceneSaver::FLAG_SAVE_BIG_ENDIAN;

	platform=saver->get_target_platform();

	Error err = SceneSaver::save(path,get_edited_scene(),flags,saver);

	if (err) {

		//accept->"()->hide();
		accept->get_ok()->set_text("I see..");
		accept->set_text("Error saving optimized scene: "+path);
		accept->popup_centered(Size2(300,70));;
		return;

	}

	project_settings->add_remapped_path(Globals::get_singleton()->localize_path(get_edited_scene()->get_filename()),Globals::get_singleton()->localize_path(path),platform);
#endif
}

void EditorNode::_update_recent_scenes() {

	String base="_"+Globals::get_singleton()->get_resource_path().replace("\\","::").replace("/","::");
	Vector<String> rc = EDITOR_DEF(base+"/_recent_scenes",Array());
	recent_scenes->clear();
	for(int i=0;i<rc.size();i++) {

		recent_scenes->add_item(rc[i],i);
	}

}

void EditorNode::_quick_opened() {


	Vector<String> files = quick_open->get_selected_files();

	for (int i = 0; i < files.size(); i++) {
		String res_path = files[i];

		if (quick_open->get_base_type()=="PackedScene") {
			open_request(res_path);
		} else {
			load_resource(res_path);
		}
	}
}

void EditorNode::_quick_run() {

	_call_build();
	_run(false,quick_run->get_selected());
}


void EditorNode::notify_child_process_exited() {

	_menu_option_confirm(RUN_STOP,false);
	stop_button->set_pressed(false);
	editor_run.stop();

}


bool EditorNode::_find_editing_changed_scene(Node *p_from) {
/*
	if (!p_from)
		return false;

	if (p_from->get_filename()!="") {

		StringName fn = p_from->get_filename();
		for(int i=0;i<import_monitor->get_changes().size();i++) {

			if (fn==import_monitor->get_changes()[i])
				return true;
		}
	}

	for(int i=0;i<p_from->get_child_count();i++) {

		if (_find_editing_changed_scene(p_from->get_child(i)))
			return true;
	}
*/
	return false;
}




void EditorNode::add_io_error(const String& p_error) {
	//CharString err_ut = p_error.utf8();
	//ERR_PRINT(!err_ut.get_data());
	_load_error_notify(singleton,p_error);
}

void EditorNode::_load_error_notify(void* p_ud,const String& p_text) {


	EditorNode*en=(EditorNode*)p_ud;
	en->load_errors->add_image(en->gui_base->get_icon("Error","EditorIcons"));
	en->load_errors->add_text(p_text+"\n");
	en->load_error_dialog->popup_centered_ratio(0.5);

}


bool EditorNode::_find_scene_in_use(Node* p_node,const String& p_path) const {

	if (p_node->get_filename()==p_path) {
		return true;
	}

	for(int i=0;i<p_node->get_child_count();i++) {

		if (_find_scene_in_use(p_node->get_child(i),p_path)) {
			return true;
		}
	}

	return false;
}


bool EditorNode::is_scene_in_use(const String& p_path) {

	Node *es = get_edited_scene();
	if (es)
		return _find_scene_in_use(es,p_path);
	return false;

}

void EditorNode::register_editor_types() {

	ObjectTypeDB::register_type<EditorPlugin>();
	ObjectTypeDB::register_type<EditorImportPlugin>();
	ObjectTypeDB::register_type<EditorExportPlugin>();
	ObjectTypeDB::register_type<EditorScenePostImport>();
	ObjectTypeDB::register_type<EditorScript>();
	ObjectTypeDB::register_type<EditorSelection>();
	ObjectTypeDB::register_type<EditorFileDialog>();
	//ObjectTypeDB::register_type<EditorImportExport>();
	ObjectTypeDB::register_type<EditorSettings>();
	ObjectTypeDB::register_type<EditorSpatialGizmo>();
	ObjectTypeDB::register_type<EditorResourcePreview>();
	ObjectTypeDB::register_type<EditorResourcePreviewGenerator>();
	ObjectTypeDB::register_type<EditorFileSystem>();
	ObjectTypeDB::register_type<EditorFileSystemDirectory>();



	//ObjectTypeDB::register_type<EditorImporter>();
//	ObjectTypeDB::register_type<EditorPostImport>();
}

void EditorNode::unregister_editor_types() {

	_init_callbacks.clear();
}


void EditorNode::stop_child_process() {

	_menu_option_confirm(RUN_STOP,false);
}





void EditorNode::progress_add_task(const String& p_task,const String& p_label, int p_steps) {

	singleton->progress_dialog->add_task(p_task,p_label,p_steps);
}

void EditorNode::progress_task_step(const String& p_task, const String& p_state, int p_step,bool p_force_redraw) {

	singleton->progress_dialog->task_step(p_task,p_state,p_step,p_force_redraw);

}

void EditorNode::progress_end_task(const String& p_task) {

	singleton->progress_dialog->end_task(p_task);

}


void EditorNode::progress_add_task_bg(const String& p_task,const String& p_label, int p_steps) {

	singleton->progress_hb->add_task(p_task,p_label,p_steps);
}

void EditorNode::progress_task_step_bg(const String& p_task, int p_step) {

	singleton->progress_hb->task_step(p_task,p_step);

}

void EditorNode::progress_end_task_bg(const String& p_task) {

	singleton->progress_hb->end_task(p_task);

}



Ref<Texture> EditorNode::_file_dialog_get_icon(const String& p_path) {


	EditorFileSystemDirectory *efsd = EditorFileSystem::get_singleton()->get_path(p_path.get_base_dir());
	if (efsd) {

		String file = p_path.get_file();
		for(int i=0;i<efsd->get_file_count();i++) {
			if (efsd->get_file(i)==file) {

				String type = efsd->get_file_type(i);

				if (singleton->icon_type_cache.has(type)) {
					return singleton->icon_type_cache[type];
				} else {
					return singleton->icon_type_cache["Object"];
				}

			}
		}
	}

	return singleton->icon_type_cache["Object"];
}

void EditorNode::_file_dialog_register(FileDialog *p_dialog) {

	singleton->file_dialogs.insert(p_dialog);
}

void EditorNode::_file_dialog_unregister(FileDialog *p_dialog){

	singleton->file_dialogs.erase(p_dialog);
}

void EditorNode::_editor_file_dialog_register(EditorFileDialog *p_dialog) {

	singleton->editor_file_dialogs.insert(p_dialog);
}

void EditorNode::_editor_file_dialog_unregister(EditorFileDialog *p_dialog){

	singleton->editor_file_dialogs.erase(p_dialog);
}

Vector<EditorNodeInitCallback> EditorNode::_init_callbacks;

Error EditorNode::export_platform(const String& p_platform, const String& p_path, bool p_debug,const String& p_password,bool p_quit_after) {

	export_defer.platform=p_platform;
	export_defer.path=p_path;
	export_defer.debug=p_debug;
	export_defer.password=p_password;

	return OK;
}

void EditorNode::show_warning(const String& p_text, const String &p_title) {

	warning->set_text(p_text);
	warning->set_title(p_title);
	warning->popup_centered_minsize();
}

void EditorNode::_dock_select_input(const InputEvent& p_input) {

	if (p_input.type==InputEvent::MOUSE_BUTTON || p_input.type==InputEvent::MOUSE_MOTION) {

		Vector2 point(p_input.mouse_motion.x,p_input.mouse_motion.y);

		int nrect = -1;
		for(int i=0;i<DOCK_SLOT_MAX;i++) {
			if (dock_select_rect[i].has_point(point)) {
				nrect=i;
				break;
			}
		}


		if (nrect!=dock_select_rect_over) {
			dock_select->update();
			dock_select_rect_over=nrect;

		}


		if (nrect==-1)
			return;

		if (p_input.type==InputEvent::MOUSE_BUTTON && p_input.mouse_button.button_index==1 && p_input.mouse_button.pressed && dock_popup_selected!=nrect) {
			Control *dock = dock_slot[dock_popup_selected]->get_current_tab_control();
			if (dock) {
				dock_slot[dock_popup_selected]->remove_child(dock);
			}
			if (dock_slot[dock_popup_selected]->get_tab_count()==0) {
				dock_slot[dock_popup_selected]->hide();

			} else  {

				dock_slot[dock_popup_selected]->set_current_tab(0);
			}

			dock_slot[nrect]->add_child(dock);
			dock_popup_selected=nrect;
			dock_slot[nrect]->set_current_tab(dock_slot[nrect]->get_tab_count()-1);
			dock_slot[nrect]->show();
			dock_select->update();

			VSplitContainer*splits[DOCK_SLOT_MAX/2]={
				left_l_vsplit,
				left_r_vsplit,
				right_l_vsplit,
				right_r_vsplit,
			};

			for(int i=0;i<4;i++) {
				bool in_use = dock_slot[i*2+0]->get_tab_count() || dock_slot[i*2+1]->get_tab_count();
				if (in_use)
					splits[i]->show();
				else
					splits[i]->hide();
			}

			_save_docks();
		}
	}
}

void EditorNode::_dock_popup_exit() {

	dock_select_rect_over=-1;
	dock_select->update();
}

void EditorNode::_dock_pre_popup(int p_which) {


	dock_popup_selected=p_which;
}

void EditorNode::_dock_move_left() {

	if (dock_popup_selected<0 || dock_popup_selected>=DOCK_SLOT_MAX)
		return;
	Control *current = dock_slot[dock_popup_selected]->get_tab_control( dock_slot[dock_popup_selected]->get_current_tab() );
	Control *prev = dock_slot[dock_popup_selected]->get_tab_control( dock_slot[dock_popup_selected]->get_current_tab()-1 );
	if (!current || !prev)
		return;
	dock_slot[dock_popup_selected]->move_child(current,prev->get_index());
	dock_slot[dock_popup_selected]->set_current_tab( dock_slot[dock_popup_selected]->get_current_tab()-1 );
	dock_select->update();
	_save_docks();


}

void EditorNode::_dock_move_right() {

	Control *current = dock_slot[dock_popup_selected]->get_tab_control( dock_slot[dock_popup_selected]->get_current_tab() );
	Control *next = dock_slot[dock_popup_selected]->get_tab_control( dock_slot[dock_popup_selected]->get_current_tab()+1 );
	if (!current || !next)
		return;
	dock_slot[dock_popup_selected]->move_child(next,current->get_index());
	dock_slot[dock_popup_selected]->set_current_tab( dock_slot[dock_popup_selected]->get_current_tab()+1 );
	dock_select->update();
	_save_docks();
}

void EditorNode::_dock_select_draw(){
	Size2 s = dock_select->get_size();
	s.y/=2.0;
	s.x/=6.0;

	Color used=Color(0.6,0.6,0.6,0.8);
	Color used_selected=Color(0.8,0.8,0.8,0.8);
	Color tab_selected=Color(1,1,1,1);
	Color unused=used;
	unused.a=0.4;
	Color unusable=unused;
	unusable.a=0.1;

	Rect2 unr(s.x*2,0,s.x*2,s.y*2);
	unr.pos+=Vector2(2,5);
	unr.size-=Vector2(4,7);

	dock_select->draw_rect(unr,unusable);

	dock_tab_move_left->set_disabled(true);
	dock_tab_move_right->set_disabled(true);

	if (dock_popup_selected!=-1 && dock_slot[dock_popup_selected]->get_tab_count()) {

		dock_tab_move_left->set_disabled(dock_slot[dock_popup_selected]->get_current_tab()==0);
		dock_tab_move_right->set_disabled(dock_slot[dock_popup_selected]->get_current_tab()>=dock_slot[dock_popup_selected]->get_tab_count()-1);
	}

	for(int i=0;i<DOCK_SLOT_MAX;i++) {

		Vector2 ofs;

		switch(i) {
			case DOCK_SLOT_LEFT_UL: {

			} break;
			case DOCK_SLOT_LEFT_BL: {
				ofs.y+=s.y;
			} break;
			case DOCK_SLOT_LEFT_UR: {
				ofs.x+=s.x;
			} break;
			case DOCK_SLOT_LEFT_BR: {
				ofs+=s;
			} break;
			case DOCK_SLOT_RIGHT_UL: {
				ofs.x+=s.x*4;
			} break;
			case DOCK_SLOT_RIGHT_BL: {
				ofs.x+=s.x*4;
				ofs.y+=s.y;

			} break;
			case DOCK_SLOT_RIGHT_UR: {
				ofs.x+=s.x*4;
				ofs.x+=s.x;

			} break;
			case DOCK_SLOT_RIGHT_BR: {
				ofs.x+=s.x*4;
				ofs+=s;

			} break;
		}

		Rect2 r(ofs,s);
		dock_select_rect[i]=r;
		r.pos+=Vector2(2,5);
		r.size-=Vector2(4,7);


		if (i==dock_select_rect_over) {
			dock_select->draw_rect(r,used_selected);
		} else if (dock_slot[i]->get_child_count()==0) {
			dock_select->draw_rect(r,unused);
		} else {

			dock_select->draw_rect(r,used);
		}

		for(int j=0;j<MIN(3,dock_slot[i]->get_child_count());j++) {
			int xofs = (r.size.width/3)*j;
			Color c = used;
			if (i==dock_popup_selected && (dock_slot[i]->get_current_tab()>3 || dock_slot[i]->get_current_tab()==j))
				c=tab_selected;
			dock_select->draw_rect(Rect2(2+ofs.x+xofs,ofs.y,r.size.width/3-1,3),c);
		}

	}
}

void EditorNode::_save_docks() {

	Ref<ConfigFile> config;
	config.instance();

	_save_docks_to_config(config, "docks");
	editor_data.get_plugin_window_layout(config);

	config->save(EditorSettings::get_singleton()->get_project_settings_path().plus_file("editor_layout.cfg"));

}

void EditorNode::_save_docks_to_config(Ref<ConfigFile> p_layout, const String& p_section) {

	for(int i=0;i<DOCK_SLOT_MAX;i++) {
		String names;
		for(int j=0;j<dock_slot[i]->get_tab_count();j++) {
			String name = dock_slot[i]->get_tab_control(j)->get_name();
			if (names!="")
				names+=",";
			names+=name;
		}

		if (names!="") {
			p_layout->set_value(p_section,"dock_"+itos(i+1),names);
		}
	}

	VSplitContainer*splits[DOCK_SLOT_MAX/2]={
		left_l_vsplit,
		left_r_vsplit,
		right_l_vsplit,
		right_r_vsplit,
	};

	for(int i=0;i<DOCK_SLOT_MAX/2;i++) {

		if (splits[i]->is_visible()) {
			p_layout->set_value(p_section,"dock_split_"+itos(i+1),splits[i]->get_split_offset());
		}
	}


	HSplitContainer *h_splits[4]={
		left_l_hsplit,
		left_r_hsplit,
		main_hsplit,
		right_hsplit,
	};

	for(int i=0;i<4;i++) {

		p_layout->set_value(p_section,"dock_hsplit_"+itos(i+1),h_splits[i]->get_split_offset());
	}

}

void EditorNode::save_layout() {

	dock_drag_timer->start();
}

void EditorNode::_dock_split_dragged(int ofs) {

	dock_drag_timer->start();
}

void EditorNode::_load_docks() {

	Ref<ConfigFile> config;
	config.instance();
	Error err = config->load(EditorSettings::get_singleton()->get_project_settings_path().plus_file("editor_layout.cfg"));
	if (err!=OK) {
		//no config
		if (overridden_default_layout>=0) {
			_layout_menu_option(overridden_default_layout);
		}
		return;
	}

	_load_docks_from_config(config, "docks");
	editor_data.set_plugin_window_layout(config);

}


void EditorNode::_update_dock_slots_visibility() {

	VSplitContainer*splits[DOCK_SLOT_MAX/2]={
		left_l_vsplit,
		left_r_vsplit,
		right_l_vsplit,
		right_r_vsplit,
	};


	HSplitContainer*h_splits[4]={
		left_l_hsplit,
		left_r_hsplit,
		main_hsplit,
		right_hsplit,
	};

	if (!docks_visible) {

		for(int i=0;i<DOCK_SLOT_MAX;i++) {
			dock_slot[i]->hide();
		}

		for(int i=0;i<DOCK_SLOT_MAX/2;i++) {
			splits[i]->hide();
		}

		right_hsplit->hide();
		bottom_panel->hide();
	} else {
		for(int i=0;i<DOCK_SLOT_MAX;i++) {

			if (dock_slot[i]->get_tab_count())
				dock_slot[i]->show();
			else
				dock_slot[i]->hide();

		}


		for(int i=0;i<DOCK_SLOT_MAX/2;i++) {
			bool in_use = dock_slot[i*2+0]->get_tab_count() || dock_slot[i*2+1]->get_tab_count();
			if (in_use)
				splits[i]->show();
			else
				splits[i]->hide();
		}

		for(int i=0;i<DOCK_SLOT_MAX;i++) {

			if (!dock_slot[i]->is_hidden() && dock_slot[i]->get_tab_count()) {
				dock_slot[i]->set_current_tab(0);
			}
		}
		bottom_panel->show();
		right_hsplit->show();
	}
}

void EditorNode::_update_top_menu_visibility() {

	return; // I think removing top menu is too much
	/*
	if (distraction_free->is_pressed()) {
		play_cc->hide();
		menu_hb->hide();
		scene_tabs->hide();
	} else {
		play_cc->show();
		menu_hb->show();
		scene_tabs->show();
	}*/
}

void EditorNode::_load_docks_from_config(Ref<ConfigFile> p_layout, const String& p_section) {

	for(int i=0;i<DOCK_SLOT_MAX;i++) {

		if (!p_layout->has_section_key(p_section,"dock_"+itos(i+1)))
			continue;

		Vector<String> names = String(p_layout->get_value(p_section,"dock_"+itos(i+1))).split(",");

		for(int j=0;j<names.size();j++) {

			String name=names[j];
			//find it, in a horribly inefficient way
			int atidx=-1;
			Control *node=NULL;
			for(int k=0;k<DOCK_SLOT_MAX;k++) {
				if (!dock_slot[k]->has_node(name))
					continue;
				node=dock_slot[k]->get_node(name)->cast_to<Control>();
				if (!node)
					continue;
				atidx=k;
				break;
			}
			if (atidx==-1) //well, it's not anywhere
				continue;

			if (atidx==i) {
				node->raise();
				continue;
			}


			dock_slot[atidx]->remove_child(node);

			if (dock_slot[atidx]->get_tab_count()==0) {
				dock_slot[atidx]->hide();

			}
			dock_slot[i]->add_child(node);
			dock_slot[i]->show();
		}
	}

	VSplitContainer*splits[DOCK_SLOT_MAX/2]={
		left_l_vsplit,
		left_r_vsplit,
		right_l_vsplit,
		right_r_vsplit,
	};

	for(int i=0;i<DOCK_SLOT_MAX/2;i++) {

		if (!p_layout->has_section_key(p_section,"dock_split_"+itos(i+1)))
			continue;

		int ofs = p_layout->get_value(p_section,"dock_split_"+itos(i+1));
		splits[i]->set_split_offset(ofs);
	}

	HSplitContainer*h_splits[4]={
		left_l_hsplit,
		left_r_hsplit,
		main_hsplit,
		right_hsplit,
	};

	for(int i=0;i<4;i++) {
		if (!p_layout->has_section_key(p_section,"dock_hsplit_"+itos(i+1)))
			continue;
		int ofs = p_layout->get_value(p_section,"dock_hsplit_"+itos(i+1));
		h_splits[i]->set_split_offset(ofs);
	}

	for(int i=0;i<DOCK_SLOT_MAX/2;i++) {
		bool in_use = dock_slot[i*2+0]->get_tab_count() || dock_slot[i*2+1]->get_tab_count();
		if (in_use)
			splits[i]->show();
		else
			splits[i]->hide();
	}

	for(int i=0;i<DOCK_SLOT_MAX;i++) {

		if (!dock_slot[i]->is_hidden() && dock_slot[i]->get_tab_count()) {
			dock_slot[i]->set_current_tab(0);
		}
	}
}


void EditorNode::_update_layouts_menu() {

	editor_layouts->clear();
	overridden_default_layout=-1;

	editor_layouts->set_size(Vector2());
	editor_layouts->add_shortcut(ED_SHORTCUT("layout/save",TTR("Save Layout")), SETTINGS_LAYOUT_SAVE);
	editor_layouts->add_shortcut(ED_SHORTCUT("layout/delete",TTR("Delete Layout")), SETTINGS_LAYOUT_DELETE);
	editor_layouts->add_separator();
	editor_layouts->add_shortcut(ED_SHORTCUT("layout/default",TTR("Default")), SETTINGS_LAYOUT_DEFAULT);

	Ref<ConfigFile> config;
	config.instance();
	Error err = config->load(EditorSettings::get_singleton()->get_settings_path().plus_file("editor_layouts.cfg"));
	if (err!=OK) {
		return; //no config
	}

	List<String> layouts;
	config.ptr()->get_sections(&layouts);

	for (List<String>::Element *E=layouts.front();E;E=E->next()) {

		String layout=E->get();

		if (layout==TTR("Default")) {
			editor_layouts->remove_item(editor_layouts->get_item_index(SETTINGS_LAYOUT_DEFAULT));
			overridden_default_layout=editor_layouts->get_item_count();
		}

		editor_layouts->add_item(layout);
	}

}

void EditorNode::_layout_menu_option(int p_id) {

	switch (p_id) {

		case SETTINGS_LAYOUT_SAVE: {

			current_option=p_id;
			layout_dialog->set_title(TTR("Save Layout"));
			layout_dialog->get_ok()->set_text(TTR("Save"));
			layout_dialog->popup_centered();
		} break;
		case SETTINGS_LAYOUT_DELETE: {

			current_option=p_id;
			layout_dialog->set_title(TTR("Delete Layout"));
			layout_dialog->get_ok()->set_text(TTR("Delete"));
			layout_dialog->popup_centered();
		} break;
		case SETTINGS_LAYOUT_DEFAULT: {

			_load_docks_from_config(default_layout, "docks");
			_save_docks();
		} break;
		default: {

			Ref<ConfigFile> config;
			config.instance();
			Error err = config->load(EditorSettings::get_singleton()->get_settings_path().plus_file("editor_layouts.cfg"));
			if (err!=OK) {
				return; //no config
			}

			_load_docks_from_config(config, editor_layouts->get_item_text(p_id));
			_save_docks();
		}
	}

}


void EditorNode::_scene_tab_script_edited(int p_tab) {

	Ref<Script> script  = editor_data.get_scene_root_script(p_tab);
	if (script.is_valid())
		edit_resource(script);
}

void EditorNode::_scene_tab_closed(int p_tab) {
	current_option = SCENE_TAB_CLOSE;
	tab_closing = p_tab;

	bool unsaved = (p_tab==editor_data.get_edited_scene()) ?
			saved_version!=editor_data.get_undo_redo().get_version() :
			editor_data.get_scene_version(p_tab)!=0;
	if (unsaved) {
		confirmation->get_ok()->set_text(TTR("Yes"));

		//confirmation->get_cancel()->show();
		confirmation->set_text(TTR("Close scene? (Unsaved changes will be lost)"));
		confirmation->popup_centered_minsize();
	}
	else {
		_remove_scene(p_tab);
		_update_scene_tabs();
	}

}


void EditorNode::_scene_tab_changed(int p_tab) {


	//print_line("set current 1 ");
	bool unsaved = (saved_version!=editor_data.get_undo_redo().get_version());
	//print_line("version: "+itos(editor_data.get_undo_redo().get_version())+", saved "+itos(saved_version));

	if (p_tab==editor_data.get_edited_scene())
		return; //pointless

	uint64_t next_scene_version = editor_data.get_scene_version(p_tab);



	//print_line("scene tab changed???");
	editor_data.get_undo_redo().create_action(TTR("Switch Scene Tab"));
	editor_data.get_undo_redo().add_do_method(this,"set_current_version",unsaved?saved_version:0);
	editor_data.get_undo_redo().add_do_method(this,"set_current_scene",p_tab);
	//editor_data.get_undo_redo().add_do_method(scene_tabs,"set_current_tab",p_tab);
	//editor_data.get_undo_redo().add_do_method(scene_tabs,"ensure_tab_visible",p_tab);
	editor_data.get_undo_redo().add_do_method(this,"set_current_version",next_scene_version==0?editor_data.get_undo_redo().get_version()+1:next_scene_version);

	editor_data.get_undo_redo().add_undo_method(this,"set_current_version",next_scene_version);
	editor_data.get_undo_redo().add_undo_method(this,"set_current_scene",editor_data.get_edited_scene());
	//editor_data.get_undo_redo().add_undo_method(scene_tabs,"set_current_tab",editor_data.get_edited_scene());
	//editor_data.get_undo_redo().add_undo_method(scene_tabs,"ensure_tab_visible",p_tab,editor_data.get_edited_scene());
	editor_data.get_undo_redo().add_undo_method(this,"set_current_version",saved_version);
	editor_data.get_undo_redo().commit_action();

}

void EditorNode::_toggle_search_bar(bool p_pressed) {

	property_editor->set_use_filter(p_pressed);

	if (p_pressed) {

		search_bar->show();
		search_box->grab_focus();
		search_box->select_all();
	} else {

		search_bar->hide();
	}
}

void EditorNode::_clear_search_box() {

	if (search_box->get_text()=="")
		return;

	search_box->clear();
	property_editor->update_tree();
}

ToolButton *EditorNode::add_bottom_panel_item(String p_text,Control *p_item) {

	ToolButton *tb = memnew( ToolButton );
	tb->connect("toggled",this,"_bottom_panel_switch",varray(bottom_panel_items.size()));
	tb->set_text(p_text);
	tb->set_toggle_mode(true);
	tb->set_focus_mode(Control::FOCUS_NONE);
	bottom_panel_vb->add_child(p_item);
	bottom_panel_hb->raise();
	bottom_panel_hb->add_child(tb);
	p_item->set_v_size_flags(Control::SIZE_EXPAND_FILL);
	p_item->hide();
	BottomPanelItem bpi;
	bpi.button=tb;
	bpi.control=p_item;
	bpi.name=p_text;
	bottom_panel_items.push_back(bpi);

	return tb;

}

bool EditorNode::are_bottom_panels_hidden() const {

	for(int i=0;i<bottom_panel_items.size();i++) {
		if (bottom_panel_items[i].button->is_pressed())
			return false;
	}

	return true;
}

void EditorNode::hide_bottom_panel() {

	_bottom_panel_switch(false,0);

}

void EditorNode::make_bottom_panel_item_visible(Control *p_item) {

	for(int i=0;i<bottom_panel_items.size();i++) {

		if (bottom_panel_items[i].control==p_item) {
			_bottom_panel_switch(true,i);
			break;
		}
	}
}

void EditorNode::raise_bottom_panel_item(Control *p_item) {

	for(int i=0;i<bottom_panel_items.size();i++) {

		if (bottom_panel_items[i].control==p_item) {
			bottom_panel_items[i].button->raise();
			SWAP( bottom_panel_items[i], bottom_panel_items[bottom_panel_items.size()-1]);
			break;
		}
	}

	for(int i=0;i<bottom_panel_items.size();i++) {
		bottom_panel_items[i].button->disconnect("toggled",this,"_bottom_panel_switch");
		bottom_panel_items[i].button->connect("toggled",this,"_bottom_panel_switch",varray(i));
	}

}

void EditorNode::remove_bottom_panel_item(Control *p_item) {

	for(int i=0;i<bottom_panel_items.size();i++) {

		if (bottom_panel_items[i].control==p_item) {
			if (p_item->is_visible()) {
				_bottom_panel_switch(false,0);
			}
			bottom_panel_vb->remove_child(bottom_panel_items[i].control);
			bottom_panel_hb->remove_child(bottom_panel_items[i].button);
			memdelete( bottom_panel_items[i].button );
			bottom_panel_items.remove(i);
			break;
		}
	}

	for(int i=0;i<bottom_panel_items.size();i++) {
		bottom_panel_items[i].button->disconnect("toggled",this,"_bottom_panel_switch");
		bottom_panel_items[i].button->connect("toggled",this,"_bottom_panel_switch",varray(i));
	}
}

void EditorNode::_bottom_panel_switch(bool p_enable,int p_idx) {

	ERR_FAIL_INDEX(p_idx,bottom_panel_items.size());



	if (p_enable) {
		for(int i=0;i<bottom_panel_items.size();i++) {

			bottom_panel_items[i].button->set_pressed(i==p_idx);
			bottom_panel_items[i].control->set_hidden(i!=p_idx);
		}
		center_split->set_dragger_visibility(SplitContainer::DRAGGER_VISIBLE);
		center_split->set_collapsed(false);
	} else {
		for(int i=0;i<bottom_panel_items.size();i++) {

			bottom_panel_items[i].button->set_pressed(false);
			bottom_panel_items[i].control->set_hidden(true);
		}
		center_split->set_dragger_visibility(SplitContainer::DRAGGER_HIDDEN);
		center_split->set_collapsed(true);
	}
}

void EditorNode::set_docks_visible(bool p_show) {
	docks_visible = p_show;
	_update_dock_slots_visibility();
}

bool EditorNode::get_docks_visible() const {
	return docks_visible;
}

void EditorNode::_toggle_distraction_free_mode() {

	set_distraction_free_mode( distraction_free->is_pressed() );
}

void EditorNode::set_distraction_free_mode(bool p_enter) {

	distraction_free->set_pressed(p_enter);

	if (p_enter) {
		if (docks_visible) {
			set_docks_visible(false);
		}
	} else {
		set_docks_visible(true);
	}
	_update_top_menu_visibility();
}

bool EditorNode::get_distraction_free_mode() const {
	return distraction_free->is_pressed();
}

void EditorNode::add_control_to_dock(DockSlot p_slot,Control* p_control) {
	ERR_FAIL_INDEX(p_slot,DOCK_SLOT_MAX);
	dock_slot[p_slot]->add_child(p_control);
	_update_dock_slots_visibility();

}

void EditorNode::remove_control_from_dock(Control* p_control) {

	Control *dock=NULL;
	for(int i=0;i<DOCK_SLOT_MAX;i++) {
		if (p_control->get_parent()==dock_slot[i]) {
			dock=dock_slot[i];
			break;
		}
	}

	ERR_EXPLAIN("Control was not in dock");
	ERR_FAIL_COND(!dock);

	dock->remove_child(p_control);
	_update_dock_slots_visibility();
}

Variant EditorNode::drag_resource(const Ref<Resource>& p_res,Control* p_from) {


	Control *drag_control = memnew( Control );
	TextureFrame *drag_preview = memnew( TextureFrame );
	Label* label=memnew( Label );

	waiting_for_sources_changed=true; //
	Ref<Texture> preview;

	{
		//todo make proper previews
		Ref<ImageTexture> pic = gui_base->get_icon("FileBig","EditorIcons");
		Image img = pic->get_data();
		img.resize(48,48); //meh
		Ref<ImageTexture> resized_pic = Ref<ImageTexture>( memnew( ImageTexture) );
		resized_pic->create_from_image(img);
		preview=resized_pic;
	}

	drag_preview->set_texture(preview);
	drag_control->add_child(drag_preview);
	if (p_res->get_path().is_resource_file()) {
		label->set_text(p_res->get_path().get_file());
	} else if (p_res->get_name()!="") {
		label->set_text(p_res->get_name());
	} else {
		label->set_text(p_res->get_type());

	}

	drag_control->add_child(label);

	p_from->set_drag_preview(drag_control); //wait until it enters scene

	label->set_pos( Point2((preview->get_width()-label->get_minimum_size().width)/2,preview->get_height()) );

	Dictionary drag_data;
	drag_data["type"]="resource";
	drag_data["resource"]=p_res;
	drag_data["from"]=p_from;


	return drag_data;

}

Variant EditorNode::drag_files(const Vector<String>& p_files, Control *p_from){

	VBoxContainer *files = memnew( VBoxContainer );

	int max_files=6;

	for(int i=0;i<MIN(max_files,p_files.size());i++) {

		Label* label=memnew( Label );
		label->set_text(p_files[i].get_file());
		files->add_child(label);
	}

	if (p_files.size()>max_files) {

		Label* label=memnew( Label );
		label->set_text(vformat(TTR("%d more file(s)"), p_files.size()-max_files));
		files->add_child(label);

	}
	Dictionary drag_data;
	drag_data["type"]="files";
	drag_data["files"]=p_files;
	drag_data["from"]=p_from;

	p_from->set_drag_preview(files); //wait until it enters scene

	return drag_data;

}

Variant EditorNode::drag_files_and_dirs(const Vector<String>& p_files, Control *p_from){

	VBoxContainer *files = memnew( VBoxContainer );

	int max_files=6;

	for(int i=0;i<MIN(max_files,p_files.size());i++) {

		Label* label=memnew( Label );
		label->set_text(p_files[i].get_file());
		files->add_child(label);
	}

	if (p_files.size()>max_files) {

		Label* label=memnew( Label );
		label->set_text(vformat(TTR("%d more file(s) or folder(s)"), p_files.size()-max_files));
		files->add_child(label);

	}
	Dictionary drag_data;
	drag_data["type"]="files_and_dirs";
	drag_data["files"]=p_files;
	drag_data["from"]=p_from;

	p_from->set_drag_preview(files); //wait until it enters scene

	return drag_data;

}


void EditorNode::_dropped_files(const Vector<String>& p_files,int p_screen) {

	String cur_path = scenes_dock->get_current_path();
	for(int i=0;i<EditorImportExport::get_singleton()->get_import_plugin_count();i++) {
		EditorImportExport::get_singleton()->get_import_plugin(i)->import_from_drop(p_files,cur_path);
	}
}
void EditorNode::_file_access_close_error_notify(const String& p_str) {

	add_io_error("Unable to write to file '"+p_str+"', file in use, locked or lacking permissions.");
}


void EditorNode::reload_scene(const String& p_path) {


	//first of all, reload textures as they might have changed on disk

	List<Ref<Resource> > cached;
	ResourceCache::get_cached_resources(&cached);
	List<Ref<Resource> > to_clear; //clear internal resources from previous scene from being used
	for(List<Ref<Resource> >::Element *E=cached.front();E;E=E->next()) {

		if (E->get()->get_path().begins_with(p_path+"::")) //subresources of existing scene
			to_clear.push_back(E->get());

		if (!E->get()->cast_to<Texture>())
			continue;
		if (!E->get()->get_path().is_resource_file() && !E->get()->get_path().is_abs_path())
			continue;
		if (!FileAccess::exists(E->get()->get_path()))
			continue;
		uint64_t mt = FileAccess::get_modified_time(E->get()->get_path());
		if (mt!=E->get()->get_last_modified_time()) {
			E->get()->reload_from_file();
		}
	}

	//so reload reloads everything, clear subresources of previous scene
	while(to_clear.front()) {
		to_clear.front()->get()->set_path("");
		to_clear.pop_front();
	}

	int scene_idx=-1;
	for(int i=0;i<editor_data.get_edited_scene_count();i++) {

		if (editor_data.get_scene_path(i)==p_path) {
			scene_idx=i;
			break;
		}
	}

	int current_tab = editor_data.get_edited_scene();


	if (scene_idx==-1) {
		if (get_edited_scene()) {
			//scene is not open, so at it might be instanced, just refresh, set tab to itself and it will reload
			set_current_scene(current_tab);
			editor_data.get_undo_redo().clear_history();
		}
		return;
	}


	if (current_tab==scene_idx) {
		editor_data.apply_changes_in_editors();
		_set_scene_metadata(p_path);

	}
	//remove scene
	_remove_scene(scene_idx);
	//reload scene
	load_scene(p_path);
	//adjust index so tab is back a the previous position
	editor_data.move_edited_scene_to_index(scene_idx);
	get_undo_redo()->clear_history();
	//recover the tab
	scene_tabs->set_current_tab(current_tab);
	_scene_tab_changed(current_tab);
}

int EditorNode::plugin_init_callback_count=0;

void EditorNode::add_plugin_init_callback(EditorPluginInitializeCallback p_callback) {

	ERR_FAIL_COND(plugin_init_callback_count==MAX_INIT_CALLBACKS);

	plugin_init_callbacks[plugin_init_callback_count++]=p_callback;
}

EditorPluginInitializeCallback EditorNode::plugin_init_callbacks[EditorNode::MAX_INIT_CALLBACKS];


int EditorNode::build_callback_count=0;

void EditorNode::add_build_callback(EditorBuildCallback p_callback) {

	ERR_FAIL_COND(build_callback_count==MAX_INIT_CALLBACKS);

	build_callbacks[build_callback_count++]=p_callback;
}

EditorPluginInitializeCallback EditorNode::build_callbacks[EditorNode::MAX_BUILD_CALLBACKS];

void EditorNode::_call_build() {

	for(int i=0;i<build_callback_count;i++) {
		build_callbacks[i]();
	}
}

void EditorNode::_bind_methods() {


	ObjectTypeDB::bind_method("_menu_option",&EditorNode::_menu_option);
	ObjectTypeDB::bind_method("_menu_confirm_current",&EditorNode::_menu_confirm_current);
	ObjectTypeDB::bind_method("_dialog_action",&EditorNode::_dialog_action);
	ObjectTypeDB::bind_method("_resource_selected",&EditorNode::_resource_selected,DEFVAL(""));
	ObjectTypeDB::bind_method("_property_editor_forward",&EditorNode::_property_editor_forward);
	ObjectTypeDB::bind_method("_property_editor_back",&EditorNode::_property_editor_back);
	ObjectTypeDB::bind_method("_editor_select",&EditorNode::_editor_select);
	ObjectTypeDB::bind_method("_node_renamed",&EditorNode::_node_renamed);
	ObjectTypeDB::bind_method("edit_node",&EditorNode::edit_node);
	ObjectTypeDB::bind_method("_imported",&EditorNode::_imported);
	ObjectTypeDB::bind_method("_unhandled_input",&EditorNode::_unhandled_input);

	ObjectTypeDB::bind_method("_get_scene_metadata",&EditorNode::_get_scene_metadata);
	ObjectTypeDB::bind_method("set_edited_scene",&EditorNode::set_edited_scene);
	ObjectTypeDB::bind_method("open_request",&EditorNode::open_request);
	ObjectTypeDB::bind_method("_instance_request",&EditorNode::_instance_request);
	ObjectTypeDB::bind_method("update_keying",&EditorNode::update_keying);
	ObjectTypeDB::bind_method("_property_keyed",&EditorNode::_property_keyed);
	ObjectTypeDB::bind_method("_transform_keyed",&EditorNode::_transform_keyed);
	ObjectTypeDB::bind_method("_close_messages",&EditorNode::_close_messages);
	ObjectTypeDB::bind_method("_show_messages",&EditorNode::_show_messages);
	ObjectTypeDB::bind_method("_vp_resized",&EditorNode::_vp_resized);
	ObjectTypeDB::bind_method("_quick_opened",&EditorNode::_quick_opened);
	ObjectTypeDB::bind_method("_quick_run",&EditorNode::_quick_run);

	ObjectTypeDB::bind_method("_resource_created",&EditorNode::_resource_created);

	ObjectTypeDB::bind_method("_import_action",&EditorNode::_import_action);
	//ObjectTypeDB::bind_method("_import",&EditorNode::_import);
//	ObjectTypeDB::bind_method("_import_conflicts_solved",&EditorNode::_import_conflicts_solved);
	ObjectTypeDB::bind_method("_open_recent_scene",&EditorNode::_open_recent_scene);
//	ObjectTypeDB::bind_method("_open_recent_scene_confirm",&EditorNode::_open_recent_scene_confirm);

	ObjectTypeDB::bind_method("_save_optimized",&EditorNode::_save_optimized);

	ObjectTypeDB::bind_method("stop_child_process",&EditorNode::stop_child_process);

	ObjectTypeDB::bind_method("_sources_changed",&EditorNode::_sources_changed);
	ObjectTypeDB::bind_method("_fs_changed",&EditorNode::_fs_changed);
	ObjectTypeDB::bind_method("_dock_select_draw",&EditorNode::_dock_select_draw);
	ObjectTypeDB::bind_method("_dock_select_input",&EditorNode::_dock_select_input);
	ObjectTypeDB::bind_method("_dock_pre_popup",&EditorNode::_dock_pre_popup);
	ObjectTypeDB::bind_method("_dock_split_dragged",&EditorNode::_dock_split_dragged);
	ObjectTypeDB::bind_method("_save_docks",&EditorNode::_save_docks);
	ObjectTypeDB::bind_method("_dock_popup_exit",&EditorNode::_dock_popup_exit);
	ObjectTypeDB::bind_method("_dock_move_left",&EditorNode::_dock_move_left);
	ObjectTypeDB::bind_method("_dock_move_right",&EditorNode::_dock_move_right);

	ObjectTypeDB::bind_method("_layout_menu_option",&EditorNode::_layout_menu_option);

	ObjectTypeDB::bind_method("set_current_scene",&EditorNode::set_current_scene);
	ObjectTypeDB::bind_method("set_current_version",&EditorNode::set_current_version);
	ObjectTypeDB::bind_method("_scene_tab_changed",&EditorNode::_scene_tab_changed);
	ObjectTypeDB::bind_method("_scene_tab_closed",&EditorNode::_scene_tab_closed);
	ObjectTypeDB::bind_method("_scene_tab_script_edited",&EditorNode::_scene_tab_script_edited);
	ObjectTypeDB::bind_method("_set_main_scene_state",&EditorNode::_set_main_scene_state);
	ObjectTypeDB::bind_method("_update_scene_tabs",&EditorNode::_update_scene_tabs);

	ObjectTypeDB::bind_method("_prepare_history",&EditorNode::_prepare_history);
	ObjectTypeDB::bind_method("_select_history",&EditorNode::_select_history);

	ObjectTypeDB::bind_method("_toggle_search_bar",&EditorNode::_toggle_search_bar);
	ObjectTypeDB::bind_method("_clear_search_box",&EditorNode::_clear_search_box);
	ObjectTypeDB::bind_method("_clear_undo_history",&EditorNode::_clear_undo_history);
	ObjectTypeDB::bind_method("_dropped_files",&EditorNode::_dropped_files);
	ObjectTypeDB::bind_method("_toggle_distraction_free_mode",&EditorNode::_toggle_distraction_free_mode);



	ObjectTypeDB::bind_method(_MD("add_editor_import_plugin", "plugin"), &EditorNode::add_editor_import_plugin);
	ObjectTypeDB::bind_method(_MD("remove_editor_import_plugin", "plugin"), &EditorNode::remove_editor_import_plugin);
	ObjectTypeDB::bind_method(_MD("get_gui_base"), &EditorNode::get_gui_base);
	ObjectTypeDB::bind_method(_MD("_bottom_panel_switch"), &EditorNode::_bottom_panel_switch);


	ADD_SIGNAL( MethodInfo("play_pressed") );
	ADD_SIGNAL( MethodInfo("pause_pressed") );
	ADD_SIGNAL( MethodInfo("stop_pressed") );
	ADD_SIGNAL( MethodInfo("request_help") );
	ADD_SIGNAL( MethodInfo("script_add_function_request",PropertyInfo(Variant::OBJECT,"obj"),PropertyInfo(Variant::STRING,"function"),PropertyInfo(Variant::STRING_ARRAY,"args")) );
	ADD_SIGNAL( MethodInfo("resource_saved",PropertyInfo(Variant::OBJECT,"obj")) );



}

EditorNode::EditorNode() {

	VisualServer::get_singleton()->textures_keep_original(true);

	EditorHelp::generate_doc(); //before any editor classes are crated
	SceneState::set_disable_placeholders(true);
	editor_initialize_certificates(); //for asset sharing

	InputDefault *id = Input::get_singleton()->cast_to<InputDefault>();

	if (id) {

		if (!OS::get_singleton()->has_touchscreen_ui_hint() && Input::get_singleton()) {
			//only if no touchscreen ui hint, set emulation
			id->set_emulate_touch(false); //just disable just in case
		}
		id->set_custom_mouse_cursor(RES());
	}


	singleton=this;
	exiting=false;
	last_checked_version=0;
	changing_scene=false;
	_initializing_addons=false;
	docks_visible = true;


	FileAccess::set_backup_save(true);

	PathRemap::get_singleton()->clear_remaps();; //editor uses no remaps
	TranslationServer::get_singleton()->set_enabled(false);
	// load settings
	if (!EditorSettings::get_singleton())
		EditorSettings::create();

	bool use_single_dock_column = false;
	{
		int dpi_mode = EditorSettings::get_singleton()->get("global/hidpi_mode");
		if (dpi_mode==0) {
			editor_set_scale( OS::get_singleton()->get_screen_dpi(0) > 150 && OS::get_singleton()->get_screen_size(OS::get_singleton()->get_current_screen()).x>2000 ? 2.0 : 1.0 );

			use_single_dock_column = OS::get_singleton()->get_screen_size(OS::get_singleton()->get_current_screen()).x<1200;

		} else if (dpi_mode==1) {
			editor_set_scale(0.75);
		} else if (dpi_mode==2) {
			editor_set_scale(1.0);
		} else if (dpi_mode==3) {
			editor_set_scale(1.5);
		} else if (dpi_mode==4) {
			editor_set_scale(2.0);
		}
	}


	ResourceLoader::set_abort_on_missing_resources(false);
	FileDialog::set_default_show_hidden_files(EditorSettings::get_singleton()->get("file_dialog/show_hidden_files"));
	EditorFileDialog::set_default_show_hidden_files(EditorSettings::get_singleton()->get("file_dialog/show_hidden_files"));
	EditorFileDialog::set_default_display_mode((EditorFileDialog::DisplayMode)EditorSettings::get_singleton()->get("file_dialog/display_mode").operator int());
	ResourceLoader::set_error_notify_func(this,_load_error_notify);
	ResourceLoader::set_dependency_error_notify_func(this,_dependency_error_report);

	ResourceLoader::set_timestamp_on_load(true);
	ResourceSaver::set_timestamp_on_save(true);

	_pvrtc_register_compressors();

	editor_selection = memnew( EditorSelection );

	EditorFileSystem *efs = memnew( EditorFileSystem );
	add_child(efs);

	//used for previews
	FileDialog::get_icon_func=_file_dialog_get_icon;
	FileDialog::register_func=_file_dialog_register;
	FileDialog::unregister_func=_file_dialog_unregister;

	EditorFileDialog::get_icon_func=_file_dialog_get_icon;
	EditorFileDialog::register_func=_editor_file_dialog_register;
	EditorFileDialog::unregister_func=_editor_file_dialog_unregister;


	editor_import_export = memnew( EditorImportExport );
	add_child(editor_import_export);

	register_exporters();

	editor_import_export->load_config();

	GLOBAL_DEF("editor/main_run_args","$scene");

	ObjectTypeDB::set_type_enabled("CollisionShape",true);
	ObjectTypeDB::set_type_enabled("CollisionShape2D",true);
	ObjectTypeDB::set_type_enabled("CollisionPolygon2D",true);

	Control *theme_base = memnew( Control );
	add_child(theme_base);
	theme_base->set_area_as_parent_rect();

	gui_base = memnew( Panel );
	theme_base->add_child(gui_base);
	gui_base->set_area_as_parent_rect();

	Ref<Theme> theme = create_editor_theme();
	theme_base->set_theme( theme );
	gui_base->set_theme(create_custom_theme());

	resource_preview = memnew( EditorResourcePreview );
	add_child(resource_preview);
	progress_dialog = memnew( ProgressDialog );
	gui_base->add_child(progress_dialog);

	// take up all screen
	gui_base->set_anchor( MARGIN_RIGHT, Control::ANCHOR_END );
	gui_base->set_anchor( MARGIN_BOTTOM, Control::ANCHOR_END );
	gui_base->set_end( Point2(0,0) );

	main_vbox = memnew( VBoxContainer );
	gui_base->add_child(main_vbox);
	main_vbox->set_area_as_parent_rect(8);

#if 0
	PanelContainer *top_dark_panel = memnew( PanelContainer );
	Ref<StyleBoxTexture> top_dark_sb;
	top_dark_sb.instance();;
	top_dark_sb->set_texture(theme->get_icon("PanelTop","EditorIcons"));
	for(int i=0;i<4;i++) {
		top_dark_sb->set_margin_size(Margin(i),3);
		top_dark_sb->set_default_margin(Margin(i),0);
	}
	top_dark_sb->set_expand_margin_size(MARGIN_LEFT,20);
	top_dark_sb->set_expand_margin_size(MARGIN_RIGHT,20);

	top_dark_panel->add_style_override("panel",top_dark_sb);
	VBoxContainer *top_dark_vb = memnew( VBoxContainer );
	main_vbox->add_child(top_dark_panel);
	top_dark_panel->add_child(top_dark_vb);
#endif



	menu_hb = memnew( HBoxContainer );
	main_vbox->add_child(menu_hb);

//	top_dark_vb->add_child(scene_tabs);
	//left
	left_l_hsplit = memnew( HSplitContainer );
	main_vbox->add_child(left_l_hsplit);

	left_l_hsplit->set_v_size_flags(Control::SIZE_EXPAND_FILL);

	left_l_vsplit = memnew( VSplitContainer );
	left_l_hsplit->add_child(left_l_vsplit);
	dock_slot[DOCK_SLOT_LEFT_UL]=memnew( TabContainer );
	left_l_vsplit->add_child(dock_slot[DOCK_SLOT_LEFT_UL]);
	dock_slot[DOCK_SLOT_LEFT_BL]=memnew( TabContainer );
	left_l_vsplit->add_child(dock_slot[DOCK_SLOT_LEFT_BL]);
	left_l_vsplit->hide();
	dock_slot[DOCK_SLOT_LEFT_UL]->hide();
	dock_slot[DOCK_SLOT_LEFT_BL]->hide();

	left_r_hsplit = memnew( HSplitContainer );
	left_l_hsplit->add_child(left_r_hsplit);
	left_r_vsplit = memnew( VSplitContainer );
	left_r_hsplit->add_child(left_r_vsplit);
	dock_slot[DOCK_SLOT_LEFT_UR]=memnew( TabContainer );
	left_r_vsplit->add_child(dock_slot[DOCK_SLOT_LEFT_UR]);
	dock_slot[DOCK_SLOT_LEFT_BR]=memnew( TabContainer );
	left_r_vsplit->add_child(dock_slot[DOCK_SLOT_LEFT_BR]);
	//left_r_vsplit->hide();
	//dock_slot[DOCK_SLOT_LEFT_UR]->hide();
	//dock_slot[DOCK_SLOT_LEFT_BR]->hide();


	main_hsplit = memnew( HSplitContainer );
	left_r_hsplit->add_child(main_hsplit);
	//main_split->set_v_size_flags(Control::SIZE_EXPAND_FILL);
	VBoxContainer * center_vb = memnew( VBoxContainer);
	main_hsplit->add_child(center_vb);
	center_vb->set_h_size_flags(Control::SIZE_EXPAND_FILL);

	center_split = memnew( VSplitContainer );
	//main_hsplit->add_child(center_split);
	center_split->set_v_size_flags(Control::SIZE_EXPAND_FILL);
	center_split->set_collapsed(false);
	center_vb->add_child(center_split);

	right_hsplit = memnew( HSplitContainer );
	main_hsplit->add_child(right_hsplit);

	right_l_vsplit = memnew( VSplitContainer );
	right_hsplit->add_child(right_l_vsplit);
	dock_slot[DOCK_SLOT_RIGHT_UL]=memnew( TabContainer );
	right_l_vsplit->add_child(dock_slot[DOCK_SLOT_RIGHT_UL]);
	dock_slot[DOCK_SLOT_RIGHT_BL]=memnew( TabContainer );
	right_l_vsplit->add_child(dock_slot[DOCK_SLOT_RIGHT_BL]);
	//right_l_vsplit->hide();
	//dock_slot[DOCK_SLOT_RIGHT_UL]->hide();
	//dock_slot[DOCK_SLOT_RIGHT_BL]->hide();

	right_r_vsplit = memnew( VSplitContainer );
	right_hsplit->add_child(right_r_vsplit);
	dock_slot[DOCK_SLOT_RIGHT_UR]=memnew( TabContainer );
	right_r_vsplit->add_child(dock_slot[DOCK_SLOT_RIGHT_UR]);
	dock_slot[DOCK_SLOT_RIGHT_BR]=memnew( TabContainer );
	right_r_vsplit->add_child(dock_slot[DOCK_SLOT_RIGHT_BR]);
	right_r_vsplit->hide();
	dock_slot[DOCK_SLOT_RIGHT_UR]->hide();
	dock_slot[DOCK_SLOT_RIGHT_BR]->hide();

	left_l_vsplit->connect("dragged",this,"_dock_split_dragged");
	left_r_vsplit->connect("dragged",this,"_dock_split_dragged");
	right_l_vsplit->connect("dragged",this,"_dock_split_dragged");
	right_r_vsplit->connect("dragged",this,"_dock_split_dragged");

	left_l_hsplit->connect("dragged",this,"_dock_split_dragged");
	left_r_hsplit->connect("dragged",this,"_dock_split_dragged");
	main_hsplit->connect("dragged",this,"_dock_split_dragged");
	right_hsplit->connect("dragged",this,"_dock_split_dragged");



	dock_select_popoup = memnew( PopupPanel );
	gui_base->add_child(dock_select_popoup);
	VBoxContainer *dock_vb = memnew( VBoxContainer );
	dock_select_popoup->add_child(dock_vb);

	HBoxContainer *dock_hb = memnew( HBoxContainer);
	dock_tab_move_left = memnew( ToolButton );
	dock_tab_move_left->set_icon(theme->get_icon("Back","EditorIcons"));
	dock_tab_move_left->set_focus_mode(Control::FOCUS_NONE);
	dock_tab_move_left->connect("pressed",this,"_dock_move_left");
	//dock_tab_move_left->set_h_size_flags(Control::SIZE_EXPAND_FILL);
	dock_hb->add_child(dock_tab_move_left);
	dock_hb->add_spacer();
	dock_tab_move_right = memnew( ToolButton );
	dock_tab_move_right->set_icon(theme->get_icon("Forward","EditorIcons"));
	dock_tab_move_right->set_focus_mode(Control::FOCUS_NONE);
	dock_tab_move_right->connect("pressed",this,"_dock_move_right");

	//dock_tab_move_right->set_h_size_flags(Control::SIZE_EXPAND_FILL);
	dock_hb->add_child(dock_tab_move_right);
	dock_vb->add_child(dock_hb);

	dock_select = memnew( Control );
	dock_select->set_custom_minimum_size(Size2(128,64)*EDSCALE);
	dock_select->connect("input_event",this,"_dock_select_input");
	dock_select->connect("draw",this,"_dock_select_draw");
	dock_select->connect("mouse_exit",this,"_dock_popup_exit");
	dock_select->set_v_size_flags(Control::SIZE_EXPAND_FILL);
	dock_vb->add_child(dock_select);


	dock_select_popoup->set_child_rect(dock_vb);
	dock_select_popoup->set_as_minsize();
	dock_select_rect_over=-1;
	dock_popup_selected=-1;
	//dock_select_popoup->set_(Size2(20,20));

	for(int i=0;i<DOCK_SLOT_MAX;i++) {
		dock_slot[i]->set_custom_minimum_size(Size2(230,220)*EDSCALE);
		dock_slot[i]->set_v_size_flags(Control::SIZE_EXPAND_FILL);
		dock_slot[i]->set_popup(dock_select_popoup);
		dock_slot[i]->connect("pre_popup_pressed",this,"_dock_pre_popup",varray(i));

		//dock_slot[i]->set_tab_align(TabContainer::ALIGN_LEFT);
	}

	dock_drag_timer = memnew( Timer );
	add_child(dock_drag_timer);
	dock_drag_timer->set_wait_time(0.5);
	dock_drag_timer->set_one_shot(true);
	dock_drag_timer->connect("timeout",this,"_save_docks");

	top_split = memnew( VSplitContainer );
	center_split->add_child(top_split);
	top_split->set_v_size_flags(Control::SIZE_EXPAND_FILL);
	top_split->set_collapsed(true);

	VBoxContainer *srt = memnew( VBoxContainer );
	srt->set_v_size_flags(Control::SIZE_EXPAND_FILL);
	top_split->add_child(srt);
	srt->add_constant_override("separation",0);


/*	main_editor_tabs  = memnew( Tabs );
	main_editor_tabs->connect("tab_changed",this,"_editor_select");
	main_editor_tabs->set_tab_close_display_policy(Tabs::SHOW_NEVER);
*/
	scene_tabs=memnew( Tabs );
	scene_tabs->add_tab("unsaved");
	scene_tabs->set_tab_align(Tabs::ALIGN_CENTER);
	scene_tabs->set_tab_close_display_policy( (bool(EDITOR_DEF("global/always_show_close_button_in_scene_tabs", false)) ? Tabs::CLOSE_BUTTON_SHOW_ALWAYS : Tabs::CLOSE_BUTTON_SHOW_ACTIVE_ONLY) );
	scene_tabs->connect("tab_changed",this,"_scene_tab_changed");
	scene_tabs->connect("right_button_pressed",this,"_scene_tab_script_edited");
	scene_tabs->connect("tab_close", this, "_scene_tab_closed");

	srt->add_child(scene_tabs);

	scene_root_parent = memnew( PanelContainer );
	scene_root_parent->set_custom_minimum_size(Size2(0,80)*EDSCALE);



	//Ref<StyleBox> sp = scene_root_parent->get_stylebox("panel","TabContainer");
	//scene_root_parent->add_style_override("panel",sp);


	/*scene_root_parent->set_anchor( MARGIN_RIGHT, Control::ANCHOR_END );
	scene_root_parent->set_anchor( MARGIN_BOTTOM, Control::ANCHOR_END );
	scene_root_parent->set_begin( Point2( 0, 0) );
	scene_root_parent->set_end( Point2( 0,80 ) );*/
	srt->add_child(scene_root_parent);
	scene_root_parent->set_v_size_flags(Control::SIZE_EXPAND_FILL);


	scene_root = memnew( Viewport );
	scene_root->set_disable_3d(true);



	//scene_root_base->add_child(scene_root);
	//scene_root->set_meta("_editor_disable_input",true);
	VisualServer::get_singleton()->viewport_set_hide_scenario(scene_root->get_viewport(),true);
	scene_root->set_disable_input(true);
	scene_root->set_as_audio_listener_2d(true);
	//scene_root->set_size_override(true,Size2(Globals::get_singleton()->get("display/width"),Globals::get_singleton()->get("display/height")));

//	scene_root->set_world_2d( Ref<World2D>( memnew( World2D )) );


	viewport = memnew( VBoxContainer );
	viewport->set_v_size_flags(Control::SIZE_EXPAND_FILL);
	/*for(int i=0;i<4;i++) {
		viewport->set_margin(Margin(i),sp->get_margin(Margin(i)));
	}*/
	scene_root_parent->add_child(viewport);



	PanelContainer *top_region = memnew( PanelContainer );
	top_region->add_style_override("panel",gui_base->get_stylebox("hover","Button"));
	HBoxContainer *left_menu_hb = memnew( HBoxContainer );
	top_region->add_child(left_menu_hb);
	menu_hb->add_child(top_region);

	PopupMenu *p;



	file_menu = memnew( MenuButton );
	file_menu->set_text(TTR("Scene"));
	//file_menu->set_icon(gui_base->get_icon("Save","EditorIcons"));
	left_menu_hb->add_child( file_menu );

	prev_scene = memnew( ToolButton );
	prev_scene->set_icon(gui_base->get_icon("PrevScene","EditorIcons"));
	prev_scene->set_tooltip(TTR("Go to previously opened scene."));
	prev_scene->set_disabled(true);
	//left_menu_hb->add_child( prev_scene );
	prev_scene->connect("pressed",this,"_menu_option",make_binds(FILE_OPEN_PREV));
	gui_base->add_child(prev_scene);
	prev_scene->set_pos(Point2(3,24));
	prev_scene->hide();



	ED_SHORTCUT("editor/next_tab", TTR("Next tab"), KEY_MASK_CMD+KEY_TAB);
	ED_SHORTCUT("editor/prev_tab", TTR("Previous tab"), KEY_MASK_CMD+KEY_MASK_SHIFT+KEY_TAB);


	file_menu->set_tooltip(TTR("Operations with scene files."));
	p=file_menu->get_popup();
	p->add_shortcut(ED_SHORTCUT("editor/new_scene",TTR("New Scene")),FILE_NEW_SCENE);
	p->add_shortcut(ED_SHORTCUT("editor/new_inherited_scene",TTR("New Inherited Scene..")),FILE_NEW_INHERITED_SCENE);
	p->add_shortcut(ED_SHORTCUT("editor/open_scene",TTR("Open Scene.."),KEY_MASK_CMD+KEY_O),FILE_OPEN_SCENE);
	p->add_separator();
	p->add_shortcut(ED_SHORTCUT("editor/save_scene",TTR("Save Scene"),KEY_MASK_CMD+KEY_S),FILE_SAVE_SCENE);
	p->add_shortcut(ED_SHORTCUT("editor/save_scene_as",TTR("Save Scene As.."),KEY_MASK_SHIFT+KEY_MASK_CMD+KEY_S),FILE_SAVE_AS_SCENE);
	p->add_shortcut(ED_SHORTCUT("editor/save_all_scenes",TTR("Save all Scenes"),KEY_MASK_ALT+KEY_MASK_SHIFT+KEY_MASK_CMD+KEY_S),FILE_SAVE_ALL_SCENES);
	p->add_separator();
	p->add_shortcut(ED_SHORTCUT("editor/close_scene",TTR("Close Scene"),KEY_MASK_SHIFT+KEY_MASK_CTRL+KEY_W),FILE_CLOSE);
	p->add_separator();
	//p->add_shortcut(ED_SHORTCUT("editor/save_scene",TTR("Close Goto Prev. Scene")),FILE_OPEN_PREV,KEY_MASK_SHIFT+KEY_MASK_CMD+KEY_P);
	p->add_submenu_item(TTR("Open Recent"),"RecentScenes",FILE_OPEN_RECENT);
	p->add_separator();
	p->add_shortcut(ED_SHORTCUT("editor/quick_open_scene",TTR("Quick Open Scene.."),KEY_MASK_SHIFT+KEY_MASK_CMD+KEY_O),FILE_QUICK_OPEN_SCENE);
	p->add_shortcut(ED_SHORTCUT("editor/quick_open_script",TTR("Quick Open Script.."),KEY_MASK_ALT+KEY_MASK_CMD+KEY_O),FILE_QUICK_OPEN_SCRIPT);
	p->add_shortcut(ED_SHORTCUT("editor/quick_filter_files",TTR("Quick Filter Files.."),KEY_MASK_ALT+KEY_MASK_CMD+KEY_P),FILE_QUICK_OPEN_FILE);
	p->add_separator();

	PopupMenu *pm_export = memnew(PopupMenu );
	pm_export->set_name("Export");
	p->add_child(pm_export);
	p->add_submenu_item(TTR("Convert To.."),"Export");
	pm_export->add_item(TTR("Translatable Strings.."),FILE_DUMP_STRINGS);
	pm_export->add_separator();
	pm_export->add_shortcut(ED_SHORTCUT("editor/convert_to_MeshLibrary", TTR("MeshLibrary..")), FILE_EXPORT_MESH_LIBRARY);
	pm_export->add_shortcut(ED_SHORTCUT("editor/convert_to_TileSet", TTR("TileSet..")), FILE_EXPORT_TILESET);
	pm_export->connect("item_pressed",this,"_menu_option");

	p->add_separator();
	p->add_item(TTR("Undo"),EDIT_UNDO,KEY_MASK_CMD+KEY_Z);
	p->add_item(TTR("Redo"),EDIT_REDO,KEY_MASK_CMD+KEY_MASK_SHIFT+KEY_Z);
	p->add_separator();
	p->add_item(TTR("Run Script"),FILE_RUN_SCRIPT,KEY_MASK_SHIFT+KEY_MASK_CMD+KEY_R);
	p->add_separator();
	p->add_item(TTR("Project Settings"),RUN_SETTINGS);
	p->add_separator();
	p->add_item(TTR("Revert Scene"),EDIT_REVERT);
	p->add_separator();
#ifdef OSX_ENABLED
	p->add_item(TTR("Quit to Project List"),RUN_PROJECT_MANAGER,KEY_MASK_SHIFT+KEY_MASK_ALT+KEY_Q);
#else
	p->add_item(TTR("Quit to Project List"),RUN_PROJECT_MANAGER,KEY_MASK_SHIFT+KEY_MASK_CTRL+KEY_Q);
#endif
	p->add_item(TTR("Quit"),FILE_QUIT,KEY_MASK_CMD+KEY_Q);

	recent_scenes = memnew( PopupMenu );
	recent_scenes->set_name("RecentScenes");
	p->add_child(recent_scenes);
	recent_scenes->connect("item_pressed",this,"_open_recent_scene");

	{
		Control *sp = memnew( Control );
		sp->set_custom_minimum_size(Size2(30,0)*EDSCALE);
		menu_hb->add_child(sp);
	}

	PanelContainer *editor_region = memnew( PanelContainer );
	editor_region->add_style_override("panel",gui_base->get_stylebox("hover","Button"));
	main_editor_button_vb = memnew( HBoxContainer );
	editor_region->add_child(main_editor_button_vb);
	menu_hb->add_child(editor_region);

	distraction_free = memnew( ToolButton );
	main_editor_button_vb->add_child(distraction_free);
	distraction_free->set_shortcut( ED_SHORTCUT("editor/distraction_free_mode",TTR("Distraction Free Mode"),KEY_MASK_CMD|KEY_MASK_SHIFT|KEY_F11) );
	distraction_free->connect("pressed",this,"_toggle_distraction_free_mode");
	distraction_free->set_icon(gui_base->get_icon("DistractionFree","EditorIcons"));
	distraction_free->set_toggle_mode(true);

	//menu_hb->add_spacer();
#if 0
	node_menu = memnew( MenuButton );
	node_menu->set_text("Node");
	node_menu->set_pos( Point2( 50,0) );;
	menu_panel->add_child( node_menu );

	p=node_menu->get_popup();
	p->add_item("Create",NODE_CREATE);
	p->add_item("Instance",NODE_INSTANCE);
	p->add_separator();
	p->add_item("Reparent",NODE_REPARENT);
	p->add_item("Move Up",NODE_MOVE_UP);
	p->add_item("Move Down",NODE_MOVE_DOWN);
	p->add_separator();
	p->add_item("Duplicate",NODE_DUPLICATE);
	p->add_separator();
	p->add_item("Remove (Branch)",NODE_REMOVE_BRANCH);
	p->add_item("Remove (Element)",NODE_REMOVE_ELEMENT);
	p->add_separator();
	p->add_item("Edit Subscriptions..",NODE_CONNECTIONS);
	p->add_item("Edit Groups..",NODE_GROUPS);

	resource_menu = memnew( MenuButton );
	resource_menu->set_text("Resource");
	resource_menu->set_pos( Point2( 90,0) );
	menu_panel->add_child( resource_menu );
#endif

	import_menu = memnew( MenuButton );
	import_menu->set_tooltip(TTR("Import assets to the project."));
	import_menu->set_text(TTR("Import"));
	//import_menu->set_icon(gui_base->get_icon("Save","EditorIcons"));
	left_menu_hb->add_child( import_menu );

	p=import_menu->get_popup();
	p->connect("item_pressed",this,"_menu_option");

	tool_menu = memnew( MenuButton );
	tool_menu->set_tooltip(TTR("Miscellaneous project or scene-wide tools."));
	tool_menu->set_text(TTR("Tools"));

	//tool_menu->set_icon(gui_base->get_icon("Save","EditorIcons"));
	left_menu_hb->add_child( tool_menu );

	p=tool_menu->get_popup();
	p->connect("item_pressed",this,"_menu_option");
	p->add_item(TTR("Orphan Resource Explorer"),TOOLS_ORPHAN_RESOURCES);

	export_button = memnew( ToolButton );
	export_button->set_tooltip(TTR("Export the project to many platforms."));
	export_button->set_text(TTR("Export"));
	export_button->connect("pressed",this,"_menu_option",varray(FILE_EXPORT_PROJECT));
	export_button->set_focus_mode(Control::FOCUS_NONE);
	left_menu_hb->add_child(export_button);

	menu_hb->add_spacer();

	//Separator *s1 = memnew( VSeparator );
	//menu_panel->add_child(s1);
	//s1->set_pos(Point2(210,4));
	//s1->set_size(Point2(10,15));


	play_cc = memnew( CenterContainer );
	play_cc->set_ignore_mouse(true);
	gui_base->add_child( play_cc );
	play_cc->set_area_as_parent_rect();
	play_cc->set_anchor_and_margin(MARGIN_BOTTOM,Control::ANCHOR_BEGIN,10);
	play_cc->set_margin(MARGIN_TOP,5);

	top_region = memnew( PanelContainer );
	top_region->add_style_override("panel",gui_base->get_stylebox("hover","Button"));
	play_cc->add_child(top_region);

	HBoxContainer *play_hb = memnew( HBoxContainer );
	top_region->add_child(play_hb);

	play_button = memnew( ToolButton );
	play_hb->add_child(play_button);
	play_button->set_toggle_mode(true);
	play_button->set_icon(gui_base->get_icon("MainPlay","EditorIcons"));
	play_button->set_focus_mode(Control::FOCUS_NONE);
	play_button->connect("pressed", this,"_menu_option",make_binds(RUN_PLAY));
	play_button->set_tooltip(TTR("Play the project."));
	play_button->set_shortcut(ED_SHORTCUT("editor/play",TTR("Play"),KEY_F5));



	pause_button = memnew( ToolButton );
	//menu_panel->add_child(pause_button); - not needed for now?
	pause_button->set_toggle_mode(true);
	pause_button->set_icon(gui_base->get_icon("Pause","EditorIcons"));
	pause_button->set_focus_mode(Control::FOCUS_NONE);
	//pause_button->connect("pressed", this,"_menu_option",make_binds(RUN_PAUSE));
	pause_button->set_tooltip(TTR("Pause the scene"));
	pause_button->set_disabled(true);
	play_hb->add_child(pause_button);
	pause_button->set_shortcut(ED_SHORTCUT("editor/pause_scene",TTR("Pause Scene"),KEY_F7));


	stop_button = memnew( ToolButton );
	play_hb->add_child(stop_button);
	//stop_button->set_toggle_mode(true);
	stop_button->set_focus_mode(Control::FOCUS_NONE);
	stop_button->set_icon(gui_base->get_icon("MainStop","EditorIcons"));
	stop_button->connect("pressed", this,"_menu_option",make_binds(RUN_STOP));
	stop_button->set_tooltip(TTR("Stop the scene."));
	stop_button->set_shortcut(ED_SHORTCUT("editor/stop",TTR("Stop"),KEY_F8));

	run_native = memnew( EditorRunNative);
	play_hb->add_child(run_native);
	native_play_button = memnew( MenuButton );
	native_play_button->set_text("NTV");
	menu_hb->add_child(native_play_button);
	native_play_button->hide();
	native_play_button->get_popup()->connect("item_pressed",this,"_run_in_device");
	run_native->connect("native_run",this,"_menu_option",varray(RUN_PLAY_NATIVE));

//	VSeparator *s1 = memnew( VSeparator );
//	play_hb->add_child(s1);

	play_scene_button = memnew( ToolButton );
	play_hb->add_child(play_scene_button);
	play_scene_button->set_toggle_mode(true);
	play_scene_button->set_focus_mode(Control::FOCUS_NONE);
	play_scene_button->set_icon(gui_base->get_icon("PlayScene","EditorIcons"));
	play_scene_button->connect("pressed", this,"_menu_option",make_binds(RUN_PLAY_SCENE));
	play_scene_button->set_tooltip(TTR("Play the edited scene."));
	play_scene_button->set_shortcut(ED_SHORTCUT("editor/play_scene",TTR("Play Scene"),KEY_F6));

	play_custom_scene_button = memnew( ToolButton );
	play_hb->add_child(play_custom_scene_button);
	play_custom_scene_button->set_toggle_mode(true);
	play_custom_scene_button->set_focus_mode(Control::FOCUS_NONE);
	play_custom_scene_button->set_icon(gui_base->get_icon("PlayCustom","EditorIcons"));
	play_custom_scene_button->connect("pressed", this,"_menu_option",make_binds(RUN_PLAY_CUSTOM_SCENE));
	play_custom_scene_button->set_tooltip(TTR("Play custom scene"));
	play_custom_scene_button->set_shortcut(ED_SHORTCUT("editor/play_custom_scene",TTR("Play Custom Scene"),KEY_MASK_CMD|KEY_MASK_SHIFT|KEY_F5));

	debug_button = memnew( MenuButton );
	debug_button->set_flat(true);
	play_hb->add_child(debug_button);
	//debug_button->set_toggle_mode(true);
	debug_button->set_focus_mode(Control::FOCUS_NONE);
	debug_button->set_icon(gui_base->get_icon("Remote","EditorIcons"));
	//debug_button->connect("pressed", this,"_menu_option",make_binds(RUN_LIVE_DEBUG));
	debug_button->set_tooltip(TTR("Debug options"));

	p=debug_button->get_popup();
	p->set_hide_on_item_selection(false);
	p->add_check_item(TTR("Deploy with Remote Debug"),RUN_DEPLOY_REMOTE_DEBUG);
	p->set_item_tooltip(p->get_item_count()-1,TTR("When exporting or deploying, the resulting executable will attempt to connect to the IP of this computer in order to be debugged."));
	p->add_check_item(TTR("Small Deploy with Network FS"),RUN_FILE_SERVER);
	p->set_item_tooltip(p->get_item_count()-1,TTR("When this option is enabled, export or deploy will produce a minimal executable.\nThe filesystem will be provided from the project by the editor over the network.\nOn Android, deploy will use the USB cable for faster performance. This option speeds up testing for games with a large footprint."));
	p->add_separator();
	p->add_check_item(TTR("Visible Collision Shapes"),RUN_DEBUG_COLLISONS);
	p->set_item_tooltip(p->get_item_count()-1,TTR("Collision shapes and raycast nodes (for 2D and 3D) will be visible on the running game if this option is turned on."));
	p->add_check_item(TTR("Visible Navigation"),RUN_DEBUG_NAVIGATION);
	p->set_item_tooltip(p->get_item_count()-1,TTR("Navigation meshes and polygons will be visible on the running game if this option is turned on."));
	p->add_separator();
	p->add_check_item(TTR("Sync Scene Changes"),RUN_LIVE_DEBUG);
	p->set_item_tooltip(p->get_item_count()-1,TTR("When this option is turned on, any changes made to the scene in the editor will be replicated in the running game.\nWhen used remotely on a device, this is more efficient with network filesystem."));
	p->add_check_item(TTR("Sync Script Changes"),RUN_RELOAD_SCRIPTS);
	p->set_item_tooltip(p->get_item_count()-1,TTR("When this option is turned on, any script that is saved will be reloaded on the running game.\nWhen used remotely on a device, this is more efficient with network filesystem."));
	p->connect("item_pressed",this,"_menu_option");

	/*
	run_settings_button = memnew( ToolButton );
	//menu_hb->add_child(run_settings_button);
	//run_settings_button->set_toggle_mode(true);
	run_settings_button->set_focus_mode(Control::FOCUS_NONE);
	run_settings_button->set_icon(gui_base->get_icon("Run","EditorIcons"));
	run_settings_button->connect("pressed", this,"_menu_option",make_binds(RUN_SCENE_SETTINGS));
*/

	/*
	run_settings_button = memnew( ToolButton );
	menu_panel->add_child(run_settings_button);
	run_settings_button->set_pos(Point2(305,0));
	run_settings_button->set_focus_mode(Control::FOCUS_NONE);
	run_settings_button->set_icon(gui_base->get_icon("Run","EditorIcons"));
	run_settings_button->connect("pressed", this,"_menu_option",make_binds(RUN_SETTINGS));
*/


	progress_hb = memnew( BackgroundProgress );
	menu_hb->add_child(progress_hb);

	{
		Control *sp = memnew( Control );
		sp->set_custom_minimum_size(Size2(30,0)*EDSCALE);
		menu_hb->add_child(sp);
	}


	PanelContainer *vu_cont = memnew( PanelContainer );
	vu_cont->add_style_override("panel",gui_base->get_stylebox("hover","Button"));
	menu_hb->add_child(vu_cont);

	audio_vu = memnew( TextureProgress );
	CenterContainer *vu_cc = memnew( CenterContainer );
	vu_cc->add_child(audio_vu);
	vu_cont->add_child(vu_cc);
	audio_vu->set_under_texture(gui_base->get_icon("VuEmpty","EditorIcons"));
	audio_vu->set_progress_texture(gui_base->get_icon("VuFull","EditorIcons"));
	audio_vu->set_max(24);
	audio_vu->set_min(-80);
	audio_vu->set_step(0.01);
	audio_vu->set_val(0);

	{
		Control *sp = memnew( Control );
		sp->set_custom_minimum_size(Size2(30,0)*EDSCALE);
		menu_hb->add_child(sp);
	}



	top_region = memnew( PanelContainer );
	top_region->add_style_override("panel",gui_base->get_stylebox("hover","Button"));
	HBoxContainer *right_menu_hb = memnew( HBoxContainer );
	top_region->add_child(right_menu_hb);
	menu_hb->add_child(top_region);


	settings_menu = memnew( MenuButton );
	settings_menu->set_text(TTR("Settings"));
	//settings_menu->set_anchor(MARGIN_RIGHT,ANCHOR_END);
	right_menu_hb->add_child( settings_menu );
	p=settings_menu->get_popup();

	//p->add_item("Export Settings",SETTINGS_EXPORT_PREFERENCES);
	p->add_item(TTR("Editor Settings"),SETTINGS_PREFERENCES);
	//p->add_item("Optimization Presets",SETTINGS_OPTIMIZED_PRESETS);
	p->add_separator();
	editor_layouts = memnew( PopupMenu );
	editor_layouts->set_name("Layouts");
	p->add_child(editor_layouts);
	editor_layouts->connect("item_pressed",this,"_layout_menu_option");
	p->add_submenu_item(TTR("Editor Layout"), "Layouts");

	p->add_shortcut(ED_SHORTCUT("editor/fullscreen_mode",TTR("Toggle Fullscreen"),KEY_MASK_SHIFT|KEY_F11),SETTINGS_TOGGLE_FULLSCREN);

	p->add_separator();
	p->add_item(TTR("Install Export Templates"),SETTINGS_LOAD_EXPORT_TEMPLATES);
	p->add_separator();
	p->add_item(TTR("About"),SETTINGS_ABOUT);

	layout_dialog = memnew( EditorNameDialog );
	gui_base->add_child(layout_dialog);
	layout_dialog->set_hide_on_ok(false);
	layout_dialog->set_size(Size2(175, 70)*EDSCALE);
	layout_dialog->connect("name_confirmed", this,"_dialog_action");

	sources_button = memnew( ToolButton );
	right_menu_hb->add_child(sources_button);
	sources_button->set_icon(gui_base->get_icon("DependencyOk","EditorIcons"));
	sources_button->connect("pressed",this,"_menu_option",varray(SOURCES_REIMPORT));
	sources_button->set_tooltip(TTR("Alerts when an external resource has changed."));

	update_menu = memnew( MenuButton );
	update_menu->set_tooltip(TTR("Spins when the editor window repaints!"));
	right_menu_hb->add_child(update_menu);
	update_menu->set_icon(gui_base->get_icon("Progress1","EditorIcons"));
	p=update_menu->get_popup();
	p->add_check_item(TTR("Update Always"),SETTINGS_UPDATE_ALWAYS);
	p->add_check_item(TTR("Update Changes"),SETTINGS_UPDATE_CHANGES);
    p->add_separator();
    p->add_check_item(TTR("Disable Update Spinner"),SETTINGS_UPDATE_SPINNER_HIDE);
	p->set_item_checked(1,true);

	//sources_button->connect();

/*
	Separator *s2 = memnew( VSeparator );
	menu_panel->add_child(s2);
	s2->set_pos(Point2(338,4));
	s2->set_size(Point2(10,15));
*/



	//editor_hsplit = memnew( HSplitContainer );
	//main_split->add_child(editor_hsplit);
	//editor_hsplit->set_v_size_flags(Control::SIZE_EXPAND_FILL);

	//editor_vsplit = memnew( VSplitContainer );
	//editor_hsplit->add_child(editor_vsplit);

	//top_pallete = memnew( TabContainer );
	scene_tree_dock = memnew( SceneTreeDock(this,scene_root,editor_selection,editor_data) );
	scene_tree_dock->set_name(TTR("Scene"));
	//top_pallete->add_child(scene_tree_dock);
	dock_slot[DOCK_SLOT_RIGHT_UL]->add_child(scene_tree_dock);
#if 0
	resources_dock = memnew( ResourcesDock(this) );
	resources_dock->set_name("Resources");
	//top_pallete->add_child(resources_dock);
	dock_slot[DOCK_SLOT_RIGHT_BL]->add_child(resources_dock);
	//top_pallete->set_v_size_flags(Control::SIZE_EXPAND_FILL);
#endif
	dock_slot[DOCK_SLOT_LEFT_BR]->hide();
	/*Control *editor_spacer = memnew( Control );
	editor_spacer->set_custom_minimum_size(Size2(260,200));
	editor_spacer->set_v_size_flags(Control::SIZE_EXPAND_FILL);
	editor_vsplit->add_child( editor_spacer );
	editor_spacer->add_child( top_pallete );
	top_pallete->set_area_as_parent_rect();*/


	//prop_pallete = memnew( TabContainer );

	//prop_pallete->set_v_size_flags(Control::SIZE_EXPAND_FILL);

	/*editor_spacer = memnew( Control );
	editor_spacer->set_custom_minimum_size(Size2(260,200));
	editor_spacer->set_v_size_flags(Control::SIZE_EXPAND_FILL);
	editor_vsplit->add_child( editor_spacer );
	editor_spacer->add_child( prop_pallete );
	prop_pallete->set_area_as_parent_rect();*/

	VBoxContainer *prop_editor_base = memnew( VBoxContainer );
	prop_editor_base->set_name(TTR("Inspector")); // Properties?
	dock_slot[DOCK_SLOT_RIGHT_BL]->add_child(prop_editor_base);

	HBoxContainer *prop_editor_hb = memnew( HBoxContainer );

	prop_editor_base->add_child(prop_editor_hb);
	prop_editor_vb=prop_editor_base;

	resource_new_button = memnew( ToolButton );
	resource_new_button->set_tooltip(TTR("Create a new resource in memory and edit it."));
	resource_new_button->set_icon(gui_base->get_icon("New","EditorIcons"));
	prop_editor_hb->add_child(resource_new_button);
	resource_new_button->connect("pressed",this,"_menu_option",varray(RESOURCE_NEW));
	resource_new_button->set_focus_mode(Control::FOCUS_NONE);

	resource_load_button = memnew( ToolButton );
	resource_load_button->set_tooltip(TTR("Load an existing resource from disk and edit it."));
	resource_load_button->set_icon(gui_base->get_icon("Load","EditorIcons"));
	prop_editor_hb->add_child(resource_load_button);
	resource_load_button->connect("pressed",this,"_menu_option",varray(RESOURCE_LOAD));
	resource_load_button->set_focus_mode(Control::FOCUS_NONE);

	resource_save_button = memnew( MenuButton );
	resource_save_button->set_tooltip(TTR("Save the currently edited resource."));
	resource_save_button->set_icon(gui_base->get_icon("Save","EditorIcons"));
	prop_editor_hb->add_child(resource_save_button);
	resource_save_button->get_popup()->add_item(TTR("Save"),RESOURCE_SAVE);
	resource_save_button->get_popup()->add_item(TTR("Save As.."),RESOURCE_SAVE_AS);
	resource_save_button->get_popup()->connect("item_pressed",this,"_menu_option");
	resource_save_button->set_focus_mode(Control::FOCUS_NONE);
	resource_save_button->set_disabled(true);

	prop_editor_hb->add_spacer();

	property_back = memnew( ToolButton );
	property_back->set_icon( gui_base->get_icon("Back","EditorIcons") );
	property_back->set_flat(true);
	property_back->set_tooltip(TTR("Go to the previous edited object in history."));
	property_back->set_disabled(true);

	prop_editor_hb->add_child( property_back );

	property_forward = memnew( ToolButton );
	property_forward->set_icon( gui_base->get_icon("Forward","EditorIcons") );
	property_forward->set_flat(true);
	property_forward->set_tooltip(TTR("Go to the next edited object in history."));
	property_forward->set_disabled(true);

	prop_editor_hb->add_child( property_forward );


	editor_history_menu = memnew( MenuButton );
	editor_history_menu->set_tooltip(TTR("History of recently edited objects."));
	editor_history_menu->set_icon( gui_base->get_icon("History","EditorIcons"));
	prop_editor_hb->add_child(editor_history_menu);
	editor_history_menu->connect("about_to_show",this,"_prepare_history");
	editor_history_menu->get_popup()->connect("item_pressed",this,"_select_history");


	prop_editor_hb = memnew( HBoxContainer ); //again...

	prop_editor_base->add_child(prop_editor_hb);
	editor_path = memnew( EditorPath(&editor_history) );
	editor_path->set_h_size_flags(Control::SIZE_EXPAND_FILL);
	prop_editor_hb->add_child(editor_path);

	search_button = memnew( ToolButton );
	search_button->set_toggle_mode(true);
	search_button->set_pressed(false);
	search_button->set_icon(gui_base->get_icon("Zoom","EditorIcons"));
	prop_editor_hb->add_child(search_button);
	search_button->connect("toggled",this,"_toggle_search_bar");

	object_menu = memnew( MenuButton );
	object_menu->set_icon(gui_base->get_icon("Tools","EditorIcons"));
	prop_editor_hb->add_child( object_menu );
	object_menu->set_tooltip(TTR("Object properties."));

	create_dialog = memnew( CreateDialog );
	gui_base->add_child(create_dialog);
	create_dialog->set_base_type("Resource");
	create_dialog->connect("create",this,"_resource_created");

	search_bar = memnew( HBoxContainer );
	search_bar->set_h_size_flags(Control::SIZE_EXPAND_FILL);
	prop_editor_base->add_child(search_bar);
	search_bar->hide();

	Label *l = memnew( Label(TTR("Search:")+" ") );
	search_bar->add_child(l);

	search_box = memnew( LineEdit );
	search_box->set_h_size_flags(Control::SIZE_EXPAND_FILL);
	search_bar->add_child(search_box);

	ToolButton *clear_button = memnew( ToolButton );
	clear_button->set_icon(gui_base->get_icon("Close","EditorIcons"));
	search_bar->add_child(clear_button);
	clear_button->connect("pressed",this,"_clear_search_box");

	property_editor = memnew( PropertyEditor );
	property_editor->set_autoclear(true);
	property_editor->set_show_categories(true);
	property_editor->set_v_size_flags(Control::SIZE_EXPAND_FILL);
	property_editor->set_use_doc_hints(true);

	property_editor->hide_top_label();
	property_editor->register_text_enter(search_box);

	prop_editor_base->add_child( property_editor );
	property_editor->set_undo_redo(&editor_data.get_undo_redo());


	node_dock = memnew( NodeDock );
	//node_dock->set_undoredo(&editor_data.get_undo_redo());
	if (use_single_dock_column) {
		dock_slot[DOCK_SLOT_RIGHT_UL]->add_child(node_dock);
	} else {
		dock_slot[DOCK_SLOT_RIGHT_BL]->add_child(node_dock);
	}

	scenes_dock = memnew( FileSystemDock(this) );
	scenes_dock->set_name(TTR("FileSystem"));
	scenes_dock->set_display_mode(int(EditorSettings::get_singleton()->get("filesystem_dock/display_mode")));

	if (use_single_dock_column) {
		dock_slot[DOCK_SLOT_RIGHT_BL]->add_child(scenes_dock);
		left_r_vsplit->hide();
		dock_slot[DOCK_SLOT_LEFT_UR]->hide();
		dock_slot[DOCK_SLOT_LEFT_BR]->hide();
	} else {
		dock_slot[DOCK_SLOT_LEFT_UR]->add_child(scenes_dock);
	}
	//prop_pallete->add_child(scenes_dock);
	scenes_dock->connect("open",this,"open_request");
	scenes_dock->connect("instance",this,"_instance_request");

	const String docks_section = "docks";

	overridden_default_layout=-1;
	default_layout.instance();
	default_layout->set_value(docks_section, "dock_3", TTR("FileSystem"));
	default_layout->set_value(docks_section, "dock_5", TTR("Scene"));
	default_layout->set_value(docks_section, "dock_6", TTR("Inspector")+","+TTR("Node"));

	for(int i=0;i<DOCK_SLOT_MAX/2;i++)
		default_layout->set_value(docks_section, "dock_hsplit_"+itos(i+1), 0);
	for(int i=0;i<DOCK_SLOT_MAX/2;i++)
		default_layout->set_value(docks_section, "dock_split_"+itos(i+1), 0);

	_update_layouts_menu();

	bottom_panel = memnew( PanelContainer );
	bottom_panel->add_style_override("panel",gui_base->get_stylebox("panelf","Panel"));
	center_split->add_child(bottom_panel);
	center_split->set_dragger_visibility(SplitContainer::DRAGGER_HIDDEN);

	bottom_panel_vb = memnew( VBoxContainer );
	bottom_panel->add_child(bottom_panel_vb);
	//bottom_panel_vb->set_v_size_flags(Control::SIZE_EXPAND_FILL);

	bottom_panel_hb = memnew( HBoxContainer );
	bottom_panel_vb->add_child(bottom_panel_hb);



	log = memnew( EditorLog );

	add_bottom_panel_item(TTR("Output"),log);

	//left_split->set_dragger_visible(false);


	old_split_ofs=0;

	center_split->connect("resized",this,"_vp_resized");


	/*PanelContainer *bottom_pc = memnew( PanelContainer );
	srt->add_child(bottom_pc);
	bottom_hb = memnew( HBoxContainer );
	bottom_pc->add_child(bottom_hb);*/


//	center_vb->add_child( log->get_button() );
//	log->get_button()->set_h_size_flags(Control::SIZE_EXPAND_FILL);


	//progress_hb->set_h_size_flags(Control::SIZE_EXPAND_FILL);



	/*
	animation_menu = memnew( ToolButton );
	animation_menu->set_pos(Point2(500,0));
	animation_menu->set_size(Size2(20,20));
	animation_menu->set_toggle_mode(true);
	animation_menu->set_focus_mode(Control::FOCUS_NONE);
	menu_panel->add_child(animation_menu);
	animation_menu->set_icon(gui_base->get_icon("Animation","EditorIcons"));
	animation_menu->connect("pressed",this,"_animation_visibility_toggle");;
*/







	call_dialog = memnew( CallDialog );
	call_dialog->hide();
	gui_base->add_child( call_dialog );




	orphan_resources = memnew( OrphanResourcesDialog );
	gui_base->add_child(orphan_resources);





	confirmation = memnew( ConfirmationDialog  );
	gui_base->add_child(confirmation);
	confirmation->connect("confirmed", this,"_menu_confirm_current");

	accept = memnew( AcceptDialog  );
	gui_base->add_child(accept);
	accept->connect("confirmed", this,"_menu_confirm_current");





//	optimized_save = memnew( OptimizedSaveDialog(&editor_data) );
	//gui_base->add_child(optimized_save);
	//optimized_save->connect("confirmed",this,"_save_optimized");

	project_export = memnew( ProjectExport(&editor_data) );
	gui_base->add_child(project_export);

	project_export_settings = memnew( ProjectExportDialog(this) );
	gui_base->add_child(project_export_settings);

	//optimized_presets = memnew( OptimizedPresetsDialog(&editor_data) );
	//gui_base->add_child(optimized_presets);
	//optimized_presets->connect("confirmed",this,"_presets_optimized");



	//import_subscene = memnew( EditorSubScene );
	//gui_base->add_child(import_subscene);



	dependency_error = memnew( DependencyErrorDialog );
	gui_base->add_child(dependency_error);

	dependency_fixer = memnew( DependencyEditor );
	gui_base->add_child( dependency_fixer );

	settings_config_dialog = memnew( EditorSettingsDialog );
	gui_base->add_child(settings_config_dialog);

	project_settings = memnew( ProjectSettings(&editor_data) );
	gui_base->add_child(project_settings);

	import_confirmation = memnew( ConfirmationDialog );
	import_confirmation->get_ok()->set_text(TTR("Re-Import"));
	import_confirmation->add_button(TTR("Update"),!OS::get_singleton()->get_swap_ok_cancel(),"update");
	import_confirmation->get_label()->set_align(Label::ALIGN_CENTER);
	import_confirmation->connect("confirmed",this,"_import_action",make_binds("re-import"));
	import_confirmation->connect("custom_action",this,"_import_action");
	gui_base->add_child(import_confirmation);

	open_recent_confirmation = memnew( ConfirmationDialog );
	add_child(open_recent_confirmation);
	open_recent_confirmation->connect("confirmed",this,"_open_recent_scene_confirm");


	run_settings_dialog = memnew( RunSettingsDialog );
	gui_base->add_child( run_settings_dialog );



	about = memnew( AcceptDialog );
	about->set_title(TTR("Thanks from the Godot community!"));
	//about->get_cancel()->hide();
	about->get_ok()->set_text(TTR("Thanks!"));
	about->set_hide_on_ok(true);
	Label *about_text = memnew( Label );
	about_text->set_text(VERSION_FULL_NAME"\n(c) 2008-2017 Juan Linietsky, Ariel Manzur.\n");
	about_text->set_pos(Point2(gui_base->get_icon("Logo","EditorIcons")->get_size().width+30,20));
	gui_base->add_child(about);
	about->add_child(about_text);
	TextureFrame *logo = memnew( TextureFrame );
	about->add_child(logo);
	logo->set_pos(Point2(20,20));
	logo->set_texture(gui_base->get_icon("Logo","EditorIcons") );

	warning = memnew( AcceptDialog );
	gui_base->add_child(warning);



	file_templates = memnew( FileDialog );
	file_templates->set_title(TTR("Import Templates From ZIP File"));

	gui_base->add_child( file_templates );
	file_templates->set_mode(FileDialog::MODE_OPEN_FILE);
	file_templates->set_access(FileDialog::ACCESS_FILESYSTEM);
	file_templates->clear_filters();
	file_templates->add_filter("*.tpz ; Template Package");


	file = memnew( EditorFileDialog );
	gui_base->add_child(file);
	file->set_current_dir("res://");

	file_export = memnew( FileDialog );
	file_export->set_access(FileDialog::ACCESS_FILESYSTEM);
	gui_base->add_child(file_export);
	file_export->set_title(TTR("Export Project"));
	file_export->connect("file_selected", this,"_dialog_action");

	file_export_lib = memnew( FileDialog );
	file_export_lib->set_title(TTR("Export Library"));
	file_export_lib->set_mode(FileDialog::MODE_SAVE_FILE);
	file_export_lib->connect("file_selected", this,"_dialog_action");
	file_export_lib_merge = memnew( CheckButton );
	file_export_lib_merge->set_text(TTR("Merge With Existing"));
	file_export_lib_merge->set_pressed(true);
	file_export_lib->get_vbox()->add_child(file_export_lib_merge);
	gui_base->add_child(file_export_lib);




	file_export_password = memnew( LineEdit );
	file_export_password->set_secret(true);
	file_export_password->set_editable(false);
	file_export->get_vbox()->add_margin_child(TTR("Password:"),file_export_password);


	file_script = memnew( FileDialog );
	file_script->set_title(TTR("Open & Run a Script"));
	file_script->set_access(FileDialog::ACCESS_FILESYSTEM);
	file_script->set_mode(FileDialog::MODE_OPEN_FILE);
	List<String> sexts;
	ResourceLoader::get_recognized_extensions_for_type("Script",&sexts);
	for (List<String>::Element*E=sexts.front();E;E=E->next()) {
		file_script->add_filter("*."+E->get());
	}
	gui_base->add_child(file_script);
	file_script->connect("file_selected",this,"_dialog_action");

	reimport_dialog = memnew( EditorReImportDialog );
	gui_base->add_child(reimport_dialog);



	property_forward->connect("pressed", this,"_property_editor_forward");
	property_back->connect("pressed", this,"_property_editor_back");



	file_menu->get_popup()->connect("item_pressed", this,"_menu_option");
	object_menu->get_popup()->connect("item_pressed", this,"_menu_option");

	update_menu->get_popup()->connect("item_pressed", this,"_menu_option");
	settings_menu->get_popup()->connect("item_pressed", this,"_menu_option");


	file->connect("file_selected", this,"_dialog_action");
	file_templates->connect("file_selected", this,"_dialog_action");
	property_editor->connect("resource_selected", this,"_resource_selected");
	property_editor->connect("property_keyed", this,"_property_keyed");

	//plugin stuff

	file_server = memnew( EditorFileServer );


	editor_import_export->add_import_plugin( Ref<EditorTextureImportPlugin>( memnew(EditorTextureImportPlugin(this) )));
	Ref<EditorSceneImportPlugin> _scene_import =  memnew(EditorSceneImportPlugin(this) );
	Ref<EditorSceneImporterCollada> _collada_import = memnew( EditorSceneImporterCollada);
	_scene_import->add_importer(_collada_import);
//	Ref<EditorSceneImporterFBXConv> _fbxconv_import = memnew( EditorSceneImporterFBXConv);
//	_scene_import->add_importer(_fbxconv_import);
	editor_import_export->add_import_plugin( _scene_import);
	// TODO: This plugin has no code, it should be either implemented or dropped (GH-3667)
	// editor_import_export->add_import_plugin( Ref<EditorSceneAnimationImportPlugin>( memnew(EditorSceneAnimationImportPlugin(this))));
	editor_import_export->add_import_plugin( Ref<EditorMeshImportPlugin>( memnew(EditorMeshImportPlugin(this))));
	editor_import_export->add_import_plugin( Ref<EditorFontImportPlugin>( memnew(EditorFontImportPlugin(this))));
	editor_import_export->add_import_plugin( Ref<EditorSampleImportPlugin>( memnew(EditorSampleImportPlugin(this))));
	editor_import_export->add_import_plugin( Ref<EditorTranslationImportPlugin>( memnew(EditorTranslationImportPlugin(this))));
	editor_import_export->add_import_plugin( Ref<EditorBitMaskImportPlugin>( memnew(EditorBitMaskImportPlugin(this))));


	editor_import_export->add_export_plugin( Ref<EditorTextureExportPlugin>( memnew(EditorTextureExportPlugin)));
	editor_import_export->add_export_plugin( Ref<EditorSampleExportPlugin>( memnew(EditorSampleExportPlugin)));
	editor_import_export->add_export_plugin( Ref<EditorSceneExportPlugin>( memnew(EditorSceneExportPlugin)));


	add_editor_plugin( memnew( AnimationPlayerEditorPlugin(this) ) );
	add_editor_plugin( memnew( CanvasItemEditorPlugin(this) ) );
	add_editor_plugin( memnew( SpatialEditorPlugin(this) ) );
	add_editor_plugin( memnew( ScriptEditorPlugin(this) ) );

	ScriptTextEditor::register_editor(); //register one for text scripts

	if (StreamPeerSSL::is_available()) {
		add_editor_plugin( memnew( AssetLibraryEditorPlugin(this) ) );
	} else {
		WARN_PRINT("Asset Library not available, as it requires SSL to work.");
	}
	//more visually meaningful to have this later
	raise_bottom_panel_item(AnimationPlayerEditor::singleton);

	add_editor_plugin( memnew( ShaderEditorPlugin(this) ) );
/*	add_editor_plugin( memnew( ShaderGraphEditorPlugin(this,true) ) );
	add_editor_plugin( memnew( ShaderGraphEditorPlugin(this,false) ) );

	add_editor_plugin( memnew( ShaderEditorPlugin(this,false) ) );*/
	add_editor_plugin( memnew( CameraEditorPlugin(this) ) );
	add_editor_plugin( memnew( SampleEditorPlugin(this) ) );
	add_editor_plugin( memnew( SampleLibraryEditorPlugin(this) ) );
	add_editor_plugin( memnew( ThemeEditorPlugin(this) ) );
	add_editor_plugin( memnew( MultiMeshEditorPlugin(this) ) );
	add_editor_plugin( memnew( MeshInstanceEditorPlugin(this) ) );
	add_editor_plugin( memnew( AnimationTreeEditorPlugin(this) ) );
	//add_editor_plugin( memnew( SamplePlayerEditorPlugin(this) ) ); - this is kind of useless at this point
//	add_editor_plugin( memnew( MeshLibraryEditorPlugin(this) ) );
	//add_editor_plugin( memnew( StreamEditorPlugin(this) ) );
	add_editor_plugin( memnew( StyleBoxEditorPlugin(this) ) );
	//add_editor_plugin( memnew( ParticlesEditorPlugin(this) ) );
	add_editor_plugin( memnew( ResourcePreloaderEditorPlugin(this) ) );
	add_editor_plugin( memnew( ItemListEditorPlugin(this) ) );
	//add_editor_plugin( memnew( RichTextEditorPlugin(this) ) );
//	add_editor_plugin( memnew( CollisionPolygonEditorPlugin(this) ) );
	add_editor_plugin( memnew( CollisionPolygon2DEditorPlugin(this) ) );
	add_editor_plugin( memnew( TileSetEditorPlugin(this) ) );
	add_editor_plugin( memnew( TileMapEditorPlugin(this) ) );
	add_editor_plugin( memnew( SpriteFramesEditorPlugin(this) ) );
	add_editor_plugin( memnew( TextureRegionEditorPlugin(this) ) );
	add_editor_plugin( memnew( Particles2DEditorPlugin(this) ) );
	add_editor_plugin( memnew( GIProbeEditorPlugin(this) ) );
	add_editor_plugin( memnew( Path2DEditorPlugin(this) ) );
//	add_editor_plugin( memnew( PathEditorPlugin(this) ) );
	//add_editor_plugin( memnew( BakedLightEditorPlugin(this) ) );
	add_editor_plugin( memnew( Polygon2DEditorPlugin(this) ) );
	add_editor_plugin( memnew( LightOccluder2DEditorPlugin(this) ) );
	add_editor_plugin( memnew( NavigationPolygonEditorPlugin(this) ) );
	add_editor_plugin( memnew( ColorRampEditorPlugin(this) ) );
	add_editor_plugin( memnew( CollisionShape2DEditorPlugin(this) ) );
	add_editor_plugin( memnew( TextureEditorPlugin(this) ) );
//	add_editor_plugin( memnew( MaterialEditorPlugin(this) ) );
//	add_editor_plugin( memnew( MeshEditorPlugin(this) ) );

	for(int i=0;i<EditorPlugins::get_plugin_count();i++)
		add_editor_plugin( EditorPlugins::create(i,this) );

	for(int i=0;i<plugin_init_callback_count;i++) {
		plugin_init_callbacks[i]();
	}

	/*resource_preview->add_preview_generator( Ref<EditorTexturePreviewPlugin>( memnew(EditorTexturePreviewPlugin )));
	resource_preview->add_preview_generator( Ref<EditorPackedScenePreviewPlugin>( memnew(EditorPackedScenePreviewPlugin )));
	resource_preview->add_preview_generator( Ref<EditorMaterialPreviewPlugin>( memnew(EditorMaterialPreviewPlugin )));
	resource_preview->add_preview_generator( Ref<EditorScriptPreviewPlugin>( memnew(EditorScriptPreviewPlugin )));
	resource_preview->add_preview_generator( Ref<EditorSamplePreviewPlugin>( memnew(EditorSamplePreviewPlugin )));
	resource_preview->add_preview_generator( Ref<EditorMeshPreviewPlugin>( memnew(EditorMeshPreviewPlugin )));
	resource_preview->add_preview_generator( Ref<EditorBitmapPreviewPlugin>( memnew(EditorBitmapPreviewPlugin )));
*/


	circle_step_msec=OS::get_singleton()->get_ticks_msec();
	circle_step_frame=OS::get_singleton()->get_frames_drawn();
	circle_step=0;

	_rebuild_import_menu();

	editor_plugin_screen=NULL;
	editor_plugins_over = memnew(EditorPluginList);

//	force_top_viewport(true);
	_edit_current();
	current=NULL;

	PhysicsServer::get_singleton()->set_active(false); // no physics by default if editor
	Physics2DServer::get_singleton()->set_active(false); // no physics by default if editor
	ScriptServer::set_scripting_enabled(false); // no scripting by default if editor

	Globals::get_singleton()->set("debug/indicators_enabled",true);
	Globals::get_singleton()->set("render/room_cull_enabled",false);

	reference_resource_mem=true;
	save_external_resources_mem=true;

	set_process(true);
	OS::get_singleton()->set_low_processor_usage_mode(true);


	if (0) { //not sure if i want this to happen after all

		//store project name in ssettings
		String project_name;
		//figure it out from path
		project_name=Globals::get_singleton()->get_resource_path().replace("\\","/");
		print_line("path: "+project_name);
		if (project_name.length() && project_name[project_name.length()-1]=='/')
			project_name=project_name.substr(0,project_name.length()-1);

		project_name=project_name.replace("/","::");

		if (project_name!="") {
			EditorSettings::get_singleton()->set("projects/"+project_name,Globals::get_singleton()->get_resource_path());
			EditorSettings::get_singleton()->raise_order("projects/"+project_name);
			EditorSettings::get_singleton()->save();
		}
	}


	//edited_scene=NULL;
	saved_version=1;
	unsaved_cache=true;
	_last_instanced_scene=NULL;


	quick_open = memnew( EditorQuickOpen );
	gui_base->add_child(quick_open);
	quick_open->connect("quick_open",this,"_quick_opened");

	quick_run = memnew( EditorQuickOpen );
	gui_base->add_child(quick_run);
	quick_run->connect("quick_open",this,"_quick_run");


	_update_recent_scenes();


	editor_data.restore_editor_global_states();
	convert_old=false;
	opening_prev=false;
	set_process_unhandled_input(true);
	_playing_edited=false;

//	Panel *errors = memnew( Panel );
	load_errors = memnew( RichTextLabel );
//	load_errors->set_readonly(true);
	load_error_dialog = memnew( AcceptDialog );
	load_error_dialog->add_child(load_errors);
	load_error_dialog->set_title(TTR("Load Errors"));
	load_error_dialog->set_child_rect(load_errors);
	gui_base->add_child(load_error_dialog);


	//EditorImport::add_importer( Ref<EditorImporterCollada>( memnew(EditorImporterCollada )));

	EditorFileSystem::get_singleton()->connect("sources_changed",this,"_sources_changed");
	EditorFileSystem::get_singleton()->connect("filesystem_changed",this,"_fs_changed");


	{
		List<StringName> tl;
		StringName ei = "EditorIcons";
		theme_base->get_theme()->get_icon_list(ei,&tl);
		for(List<StringName>::Element *E=tl.front();E;E=E->next()) {

			if (!ObjectTypeDB::type_exists(E->get()))
				continue;
			icon_type_cache[E->get()]=theme_base->get_theme()->get_icon(E->get(),ei);
		}
	}



	Node::set_human_readable_collision_renaming(true);


	pick_main_scene = memnew( ConfirmationDialog );
	gui_base->add_child(pick_main_scene);
	pick_main_scene->get_ok()->set_text("Select");
	pick_main_scene->connect("confirmed",this,"_menu_option",varray(SETTINGS_PICK_MAIN_SCENE));

//	Ref<ImageTexture> it = gui_base->get_icon("logo","Icons");
//	OS::get_singleton()->set_icon( it->get_data() );

	for(int i=0;i<_init_callbacks.size();i++)
		_init_callbacks[i]();

	editor_data.add_edited_scene(-1);
	editor_data.set_edited_scene(0);
	_update_scene_tabs();

	{

		_initializing_addons=true;
		Vector<String> addons = Globals::get_singleton()->get("editor_plugins/enabled");

		for(int i=0;i<addons.size();i++) {
			set_addon_plugin_enabled(addons[i],true);
		}
		_initializing_addons=false;
	}



	_load_docks();

	FileAccess::set_file_close_fail_notify_callback(_file_access_close_error_notify);


}


EditorNode::~EditorNode() {


	memdelete( EditorHelp::get_doc_data() );
	memdelete(editor_selection);
	memdelete(editor_plugins_over);
	memdelete(file_server);
	EditorSettings::destroy();
}

/*
 * EDITOR PLUGIN LIST
 */


void EditorPluginList::make_visible(bool p_visible) {

	for (int i = 0; i < plugins_list.size(); i++) {
		plugins_list[i]->make_visible(p_visible);
	}

}

void EditorPluginList::edit(Object* p_object) {

	for (int i = 0; i < plugins_list.size(); i++) {
		plugins_list[i]->edit(p_object);
	}

}

bool EditorPluginList::forward_input_event(const Matrix32& p_canvas_xform,const InputEvent& p_event) {

	bool discard = false;

	for (int i = 0; i < plugins_list.size(); i++) {
		if (plugins_list[i]->forward_canvas_input_event(p_canvas_xform,p_event)) {
			discard = true;
		}
	}

	return discard;
}

bool EditorPluginList::forward_spatial_input_event(Camera* p_camera, const InputEvent& p_event) {
	bool discard = false;

	for (int i = 0; i < plugins_list.size(); i++) {
		if (plugins_list[i]->forward_spatial_input_event(p_camera, p_event)) {
			discard = true;
		}
	}

	return discard;
}

void EditorPluginList::forward_draw_over_canvas(const Matrix32& p_canvas_xform,Control* p_canvas) {

	for (int i = 0; i < plugins_list.size(); i++) {
		plugins_list[i]->forward_draw_over_canvas(p_canvas_xform,p_canvas);
	}

}

bool EditorPluginList::empty() {
	return plugins_list.empty();
}

void EditorPluginList::clear() {
	plugins_list.clear();
}

EditorPluginList::EditorPluginList() {
}

EditorPluginList::~EditorPluginList() {
}<|MERGE_RESOLUTION|>--- conflicted
+++ resolved
@@ -268,18 +268,12 @@
 				circle_step=0;
 
 			circle_step_msec=tick;
-<<<<<<< HEAD
-		    circle_step_frame=frame+1;
-=======
 			circle_step_frame=frame+1;
 
-			update_menu->set_icon(gui_base->get_icon("Progress"+itos(circle_step+1),"EditorIcons"));
->>>>>>> 2820b2d8
-
-            // update the circle itself only when its enabled
-            if (!update_menu->get_popup()->is_item_checked(3)){
-                update_menu->set_icon(gui_base->get_icon("Progress"+itos(circle_step+1),"EditorIcons"));
-            }
+			// update the circle itself only when its enabled
+			if (!update_menu->get_popup()->is_item_checked(3)){
+				update_menu->set_icon(gui_base->get_icon("Progress"+itos(circle_step+1),"EditorIcons"));
+			}
 		}
 
 		editor_selection->update();
