/*************************************************************************/
/*  editor_help.cpp                                                      */
/*************************************************************************/
/*                       This file is part of:                           */
/*                           GODOT ENGINE                                */
/*                    http://www.godotengine.org                         */
/*************************************************************************/
/* Copyright (c) 2007-2015 Juan Linietsky, Ariel Manzur.                 */
/*                                                                       */
/* Permission is hereby granted, free of charge, to any person obtaining */
/* a copy of this software and associated documentation files (the       */
/* "Software"), to deal in the Software without restriction, including   */
/* without limitation the rights to use, copy, modify, merge, publish,   */
/* distribute, sublicense, and/or sell copies of the Software, and to    */
/* permit persons to whom the Software is furnished to do so, subject to */
/* the following conditions:                                             */
/*                                                                       */
/* The above copyright notice and this permission notice shall be        */
/* included in all copies or substantial portions of the Software.       */
/*                                                                       */
/* THE SOFTWARE IS PROVIDED "AS IS", WITHOUT WARRANTY OF ANY KIND,       */
/* EXPRESS OR IMPLIED, INCLUDING BUT NOT LIMITED TO THE WARRANTIES OF    */
/* MERCHANTABILITY, FITNESS FOR A PARTICULAR PURPOSE AND NONINFRINGEMENT.*/
/* IN NO EVENT SHALL THE AUTHORS OR COPYRIGHT HOLDERS BE LIABLE FOR ANY  */
/* CLAIM, DAMAGES OR OTHER LIABILITY, WHETHER IN AN ACTION OF CONTRACT,  */
/* TORT OR OTHERWISE, ARISING FROM, OUT OF OR IN CONNECTION WITH THE     */
/* SOFTWARE OR THE USE OR OTHER DEALINGS IN THE SOFTWARE.                */
/*************************************************************************/
#include "editor_help.h"
#include "editor_node.h"
#include "editor_settings.h"
#include "os/keyboard.h"
#include "doc_data_compressed.h"



#include "os/keyboard.h"


void EditorHelpSearch::popup(const String& p_term) {

	popup_centered_ratio(0.6);
	if (p_term!="") {
		search_box->set_text(p_term);
		search_box->select_all();
		_update_search();
	} else
		search_box->clear();
	search_box->grab_focus();
}


void EditorHelpSearch::_text_changed(const String& p_newtext) {

	_update_search();
}

void EditorHelpSearch::_sbox_input(const InputEvent& p_ie) {

	if (p_ie.type==InputEvent::KEY && (
		p_ie.key.scancode == KEY_UP ||
		p_ie.key.scancode == KEY_DOWN ||
		p_ie.key.scancode == KEY_PAGEUP ||
		p_ie.key.scancode == KEY_PAGEDOWN ) ) {

		search_options->call("_input_event",p_ie);
		search_box->accept_event();
	}

}

void EditorHelpSearch::_update_search() {

	search_options->clear();
	search_options->set_hide_root(true);

	/*
	TreeItem *root = search_options->create_item();
	_parse_fs(EditorFileSystem::get_singleton()->get_filesystem());
*/

	List<StringName> type_list;
	ObjectTypeDB::get_type_list(&type_list);

	DocData *doc=EditorHelp::get_doc_data();
	String term = search_box->get_text();
	if (term.length()<3)
		return;

	TreeItem *root = search_options->create_item();



	Ref<Texture> def_icon = get_icon("Node","EditorIcons");
	//classes first
	for (Map<String,DocData::ClassDoc>::Element *E=doc->class_list.front();E;E=E->next()) {

		if (E->key().findn(term)!=-1) {

			TreeItem *item = search_options->create_item(root);
			item->set_metadata(0,"class_name:"+E->key());
			item->set_text(0,E->key()+" (Class)");
			if (has_icon(E->key(),"EditorIcons"))
				item->set_icon(0,get_icon(E->key(),"EditorIcons"));
			else
				item->set_icon(0,def_icon);


		}

	}

	//class methods, etc second
	for (Map<String,DocData::ClassDoc>::Element *E=doc->class_list.front();E;E=E->next()) {


		DocData::ClassDoc & c = E->get();

		Ref<Texture> cicon;
		if (has_icon(E->key(),"EditorIcons"))
			cicon=get_icon(E->key(),"EditorIcons");
		else
			cicon=def_icon;

		for(int i=0;i<c.methods.size();i++) {
			if( (term.begins_with(".") && c.methods[i].name.begins_with(term.right(1)))
				|| (term.ends_with("(") && c.methods[i].name.ends_with(term.left(term.length()-1).strip_edges()))
				|| (term.begins_with(".") && term.ends_with("(") && c.methods[i].name==term.substr(1,term.length()-2).strip_edges())
				|| c.methods[i].name.findn(term)!=-1) {

				TreeItem *item = search_options->create_item(root);
				item->set_metadata(0,"class_method:"+E->key()+":"+c.methods[i].name);
				item->set_text(0,E->key()+"."+c.methods[i].name+" (Method)");
				item->set_icon(0,cicon);
			}
		}

		for(int i=0;i<c.signals.size();i++) {

			if (c.signals[i].name.findn(term)!=-1) {

				TreeItem *item = search_options->create_item(root);
				item->set_metadata(0,"class_signal:"+E->key()+":"+c.signals[i].name);
				item->set_text(0,E->key()+"."+c.signals[i].name+" (Signal)");
				item->set_icon(0,cicon);
			}
		}

		for(int i=0;i<c.constants.size();i++) {

			if (c.constants[i].name.findn(term)!=-1) {

				TreeItem *item = search_options->create_item(root);
				item->set_metadata(0,"class_constant:"+E->key()+":"+c.constants[i].name);
				item->set_text(0,E->key()+"."+c.constants[i].name+" (Constant)");
				item->set_icon(0,cicon);
			}
		}

		for(int i=0;i<c.properties.size();i++) {

			if (c.properties[i].name.findn(term)!=-1) {

				TreeItem *item = search_options->create_item(root);
				item->set_metadata(0,"class_property:"+E->key()+":"+c.properties[i].name);
				item->set_text(0,E->key()+"."+c.properties[i].name+" (Property)");
				item->set_icon(0,cicon);
			}
		}

		for(int i=0;i<c.theme_properties.size();i++) {

			if (c.theme_properties[i].name.findn(term)!=-1) {

				TreeItem *item = search_options->create_item(root);
				item->set_metadata(0,"class_theme_item:"+E->key()+":"+c.theme_properties[i].name);
				item->set_text(0,E->key()+"."+c.theme_properties[i].name+" (Theme Item)");
				item->set_icon(0,cicon);
			}
		}


	}

	//same but descriptions

	for (Map<String,DocData::ClassDoc>::Element *E=doc->class_list.front();E;E=E->next()) {


		DocData::ClassDoc & c = E->get();

		Ref<Texture> cicon;
		if (has_icon(E->key(),"EditorIcons"))
			cicon=get_icon(E->key(),"EditorIcons");
		else
			cicon=def_icon;

		if (c.description.findn(term)!=-1) {


			TreeItem *item = search_options->create_item(root);
			item->set_metadata(0,"class_desc:"+E->key());
			item->set_text(0,E->key()+" (Class Description)");
			item->set_icon(0,cicon);

		}

		for(int i=0;i<c.methods.size();i++) {

			if (c.methods[i].description.findn(term)!=-1) {

				TreeItem *item = search_options->create_item(root);
				item->set_metadata(0,"class_method_desc:"+E->key()+":"+c.methods[i].name);
				item->set_text(0,E->key()+"."+c.methods[i].name+" (Method Description)");
				item->set_icon(0,cicon);
			}
		}

		for(int i=0;i<c.signals.size();i++) {

			if (c.signals[i].description.findn(term)!=-1) {

				TreeItem *item = search_options->create_item(root);
				item->set_metadata(0,"class_signal:"+E->key()+":"+c.signals[i].name);
				item->set_text(0,E->key()+"."+c.signals[i].name+" (Signal Description)");
				item->set_icon(0,cicon);
			}
		}

		for(int i=0;i<c.constants.size();i++) {

			if (c.constants[i].description.findn(term)!=-1) {

				TreeItem *item = search_options->create_item(root);
				item->set_metadata(0,"class_constant:"+E->key()+":"+c.constants[i].name);
				item->set_text(0,E->key()+"."+c.constants[i].name+" (Constant Description)");
				item->set_icon(0,cicon);
			}
		}

		for(int i=0;i<c.properties.size();i++) {

			if (c.properties[i].description.findn(term)!=-1) {

				TreeItem *item = search_options->create_item(root);
				item->set_metadata(0,"class_property_desc:"+E->key()+":"+c.properties[i].name);
				item->set_text(0,E->key()+"."+c.properties[i].name+" (Property Description)");
				item->set_icon(0,cicon);
			}
		}

	}

	get_ok()->set_disabled(root->get_children()==NULL);

}

void EditorHelpSearch::_confirmed() {

	TreeItem *ti = search_options->get_selected();
	if (!ti)
		return;

	String mdata=ti->get_metadata(0);
	emit_signal("go_to_help",mdata);
	editor->call("_editor_select",3); // in case EditorHelpSearch beeen invoked on top of other editor window
	// go to that
	hide();
}

void EditorHelpSearch::_notification(int p_what) {

	if (p_what==NOTIFICATION_ENTER_TREE) {

		connect("confirmed",this,"_confirmed");
		_update_search();
	}

	if (p_what==NOTIFICATION_VISIBILITY_CHANGED) {

		if (is_visible()) {

			search_box->call_deferred("grab_focus"); // still not visible
			search_box->select_all();
		}
	}

}


void EditorHelpSearch::_bind_methods() {

	ObjectTypeDB::bind_method(_MD("_text_changed"),&EditorHelpSearch::_text_changed);
	ObjectTypeDB::bind_method(_MD("_confirmed"),&EditorHelpSearch::_confirmed);
	ObjectTypeDB::bind_method(_MD("_sbox_input"),&EditorHelpSearch::_sbox_input);
	ObjectTypeDB::bind_method(_MD("_update_search"),&EditorHelpSearch::_update_search);

	ADD_SIGNAL(MethodInfo("go_to_help"));

}


EditorHelpSearch::EditorHelpSearch() {

	editor=EditorNode::get_singleton();
	VBoxContainer *vbc = memnew( VBoxContainer );
	add_child(vbc);
	set_child_rect(vbc);
	HBoxContainer *sb_hb = memnew( HBoxContainer);
	search_box = memnew( LineEdit );
	sb_hb->add_child(search_box);
	search_box->set_h_size_flags(SIZE_EXPAND_FILL);
	Button *sb = memnew( Button("Search"));
	sb->connect("pressed",this,"_update_search");
	sb_hb->add_child(sb);
	vbc->add_margin_child("Search:",sb_hb);
	search_box->connect("text_changed",this,"_text_changed");
	search_box->connect("input_event",this,"_sbox_input");
	search_options = memnew( Tree );
	vbc->add_margin_child("Matches:",search_options,true);
	get_ok()->set_text("Open");
	get_ok()->set_disabled(true);
	register_text_enter(search_box);
	set_hide_on_ok(false);
	search_options->connect("item_activated",this,"_confirmed");
	set_title("Search Classes");

//	search_options->set_hide_root(true);

}

/////////////////////////////////

////////////////////////////////////
/// /////////////////////////////////



void EditorHelpIndex::add_type(const String& p_type,HashMap<String,TreeItem*>& p_types,TreeItem *p_root) {

	if (p_types.has(p_type))
		return;
//	if (!ObjectTypeDB::is_type(p_type,base) || p_type==base)
//		return;

	String inherits=EditorHelp::get_doc_data()->class_list[p_type].inherits;

	TreeItem *parent=p_root;


	if (inherits.length()) {

		if (!p_types.has(inherits)) {

			add_type(inherits,p_types,p_root);
		}

		if (p_types.has(inherits) )
			parent=p_types[inherits];
	}

	TreeItem *item = class_list->create_item(parent);
	item->set_metadata(0,p_type);
	item->set_tooltip(0,EditorHelp::get_doc_data()->class_list[p_type].brief_description);
	item->set_text(0,p_type);


	if (has_icon(p_type,"EditorIcons")) {

		item->set_icon(0, get_icon(p_type,"EditorIcons"));
	}

	p_types[p_type]=item;
}


void EditorHelpIndex::_tree_item_selected() {


	TreeItem *s=class_list->get_selected();
	if (!s)
		return;

	emit_signal("open_class",s->get_text(0));

	hide();

	//_goto_desc(s->get_text(0));

}

void EditorHelpIndex::select_class(const String& p_class) {

	if (!tree_item_map.has(p_class))
		return;
	tree_item_map[p_class]->select(0);
	class_list->ensure_cursor_is_visible();
}

void EditorHelpIndex::_notification(int p_what) {

	if (p_what==NOTIFICATION_ENTER_TREE) {

		class_list->clear();
		tree_item_map.clear();
		TreeItem *root = class_list->create_item();
		class_list->set_hide_root(true);
		connect("confirmed",this,"_tree_item_selected");


		for(Map<String,DocData::ClassDoc>::Element *E=EditorHelp::get_doc_data()->class_list.front();E;E=E->next()) {


			add_type(E->key(),tree_item_map,root);
		}

	}
}

void EditorHelpIndex::_bind_methods() {

	ObjectTypeDB::bind_method("_tree_item_selected",&EditorHelpIndex::_tree_item_selected);
	ObjectTypeDB::bind_method("select_class",&EditorHelpIndex::select_class);
	ADD_SIGNAL( MethodInfo("open_class"));
}



EditorHelpIndex::EditorHelpIndex() {


	VBoxContainer *vbc = memnew( VBoxContainer );
	add_child(vbc);
	set_child_rect(vbc);

	class_list = memnew( Tree );
	vbc->add_margin_child("Class List: ",class_list,true);
	class_list->set_v_size_flags(SIZE_EXPAND_FILL);


	class_list->connect("item_activated",this,"_tree_item_selected");


	get_ok()->set_text("Open");
}



/////////////////////////////////

////////////////////////////////////
/// /////////////////////////////////
DocData *EditorHelp::doc=NULL;

void EditorHelp::_unhandled_key_input(const InputEvent& p_ev) {

	if (!is_visible())
		return;
	if ( p_ev.key.mod.control && p_ev.key.scancode==KEY_F) {

		search->grab_focus();
		search->select_all();
	}
}

void EditorHelp::_search(const String&) {

	if (search->get_text()=="")
		return;


	String stext=search->get_text();
	bool keep = prev_search==stext;

	bool ret = class_desc->search(stext, keep);
	if (!ret) {
		class_desc->search(stext, false);
	}

	prev_search=stext;


}

#if 0
void EditorHelp::_button_pressed(int p_idx) {

	if (p_idx==PAGE_CLASS_LIST) {

	//	edited_class->set_pressed(false);
	//	class_list_button->set_pressed(true);
	//	tabs->set_current_tab(PAGE_CLASS_LIST);

	} else if (p_idx==PAGE_CLASS_DESC) {

	//	edited_class->set_pressed(true);
	//	class_list_button->set_pressed(false);
	//	tabs->set_current_tab(PAGE_CLASS_DESC);

	} else if (p_idx==PAGE_CLASS_PREV) {

		if (history_pos<2)
			return;
		history_pos--;
		ERR_FAIL_INDEX(history_pos-1,history.size());
		_goto_desc(history[history_pos-1].c,false,history[history_pos-1].scroll);
		_update_history_buttons();


	} else if (p_idx==PAGE_CLASS_NEXT) {

		if (history_pos>=history.size())
			return;

		history_pos++;
		ERR_FAIL_INDEX(history_pos-1,history.size());
		_goto_desc(history[history_pos-1].c,false,history[history_pos-1].scroll);
		_update_history_buttons();

	} else if (p_idx==PAGE_SEARCH) {

		_search("");
	}
}


#endif

void EditorHelp::_class_list_select(const String& p_select) {

	_goto_desc(p_select);
}

void EditorHelp::_class_desc_select(const String& p_select) {



//	print_line("LINK: "+p_select);
	if (p_select.begins_with("#")) {
		//_goto_desc(p_select.substr(1,p_select.length()));
		emit_signal("go_to_help","class_name:"+p_select.substr(1,p_select.length()));
		return;
	} else if (p_select.begins_with("@")) {

		String m = p_select.substr(1,p_select.length());

		if (m.find(".")!=-1) {
			//must go somewhere else

			emit_signal("go_to_help","class_method:"+m.get_slice(".",0)+":"+m.get_slice(".",0));
		} else {

			if (!method_line.has(m))
				return;
			class_desc->scroll_to_line(method_line[m]);
		}

	}


}

void EditorHelp::_add_type(const String& p_type) {

	String t = p_type;
	if (t=="")
		t="void";
	bool can_ref = (t!="int" && t!="real" && t!="bool" && t!="void");

	class_desc->push_color(EditorSettings::get_singleton()->get("text_editor/base_type_color"));
	if (can_ref)
		class_desc->push_meta("#"+t); //class
	class_desc->add_text(t);
	if (can_ref)
		class_desc->pop();
	class_desc->pop();

}

void EditorHelp::_scroll_changed(double p_scroll) {

	if (scroll_locked)
		return;

	if (class_desc->get_v_scroll()->is_hidden())
		p_scroll=0;

	//history[p].scroll=p_scroll;
}

Error EditorHelp::_goto_desc(const String& p_class,int p_vscr) {

	//ERR_FAIL_COND(!doc->class_list.has(p_class));
	if (!doc->class_list.has(p_class))
		return ERR_DOES_NOT_EXIST;


	//if (tree_item_map.has(p_class)) {
		select_locked = true;
	//}

	class_desc->show();
	//tabs->set_current_tab(PAGE_CLASS_DESC);
	description_line=0;

	if (p_class==edited_class)
		return OK; //already there

	scroll_locked=true;

	class_desc->clear();
	method_line.clear();
	edited_class=p_class;
	//edited_class->show();


	DocData::ClassDoc &cd=doc->class_list[p_class];

	Color h_color;

	Ref<Font> doc_font = get_font("normal","Fonts");
	Ref<Font> doc_code_font = get_font("source","Fonts");
	Ref<Font> doc_title_font = get_font("large","Fonts");


	h_color=Color(1,1,1,1);

	class_desc->push_font(doc_title_font);
	class_desc->push_color(EditorSettings::get_singleton()->get("text_editor/keyword_color"));
	class_desc->add_text("Class: ");
	class_desc->push_color(EditorSettings::get_singleton()->get("text_editor/base_type_color"));
	_add_text(p_class);
	class_desc->pop();
	class_desc->pop();
	class_desc->pop();
	class_desc->add_newline();

	if (cd.inherits!="") {

		class_desc->push_color(EditorSettings::get_singleton()->get("text_editor/keyword_color"));
		class_desc->push_font(doc_title_font);
		class_desc->add_text("Inherits: ");
		class_desc->pop();
		class_desc->pop();
		class_desc->push_font(doc_font);
		_add_type(cd.inherits);
		class_desc->pop();
		class_desc->add_newline();
		class_desc->add_newline();

	}

	if (cd.brief_description!="") {

		class_desc->push_color(EditorSettings::get_singleton()->get("text_editor/keyword_color"));
		class_desc->push_font(doc_title_font);
		class_desc->add_text("Brief Description:");
		class_desc->pop();
		class_desc->pop();

		//class_desc->add_newline();
		class_desc->add_newline();
		class_desc->push_color(EditorSettings::get_singleton()->get("text_editor/text_color"));
		class_desc->push_font( get_font("normal","Fonts") );
		class_desc->push_indent(1);
		_add_text(cd.brief_description);
		class_desc->pop();
		class_desc->pop();
		class_desc->pop();
		class_desc->add_newline();
		class_desc->add_newline();
	}

	bool method_descr=false;

	if (cd.methods.size()) {

		class_desc->push_color(EditorSettings::get_singleton()->get("text_editor/keyword_color"));
		class_desc->push_font(doc_title_font);
		class_desc->add_text("Public Methods:");
		class_desc->pop();
		class_desc->pop();

		//class_desc->add_newline();
		class_desc->add_newline();

		class_desc->push_indent(1);

		for(int i=0;i<cd.methods.size();i++) {

			method_line[cd.methods[i].name]=class_desc->get_line_count()-2;	//gets overriden if description
			class_desc->push_font(doc_code_font);
			_add_type(cd.methods[i].return_type);
			class_desc->add_text(" ");
			if (cd.methods[i].description!="") {
				method_descr=true;
				class_desc->push_meta("@"+cd.methods[i].name);
			}
			class_desc->push_color(EditorSettings::get_singleton()->get("text_editor/text_color"));
			_add_text(cd.methods[i].name);
			class_desc->pop();
			if (cd.methods[i].description!="")
				class_desc->pop();
			class_desc->push_color(EditorSettings::get_singleton()->get("text_editor/symbol_color"));
			class_desc->add_text(cd.methods[i].arguments.size()?"( ":"(");
			class_desc->pop();
			for(int j=0;j<cd.methods[i].arguments.size();j++) {
				class_desc->push_color(EditorSettings::get_singleton()->get("text_editor/text_color"));
				if (j>0)
					class_desc->add_text(", ");
				_add_type(cd.methods[i].arguments[j].type);
				class_desc->add_text(" ");
				_add_text(cd.methods[i].arguments[j].name);
				if (cd.methods[i].arguments[j].default_value!="") {

					class_desc->push_color(EditorSettings::get_singleton()->get("text_editor/symbol_color"));
					class_desc->add_text("=");
					class_desc->pop();
					_add_text(cd.methods[i].arguments[j].default_value);
				}

				class_desc->pop();
			}

			class_desc->push_color(EditorSettings::get_singleton()->get("text_editor/symbol_color"));
			class_desc->add_text(cd.methods[i].arguments.size()?" )":")");
			class_desc->pop();
			if (cd.methods[i].qualifiers!="") {

				class_desc->push_color(EditorSettings::get_singleton()->get("text_editor/keyword_color"));
				class_desc->add_text(" ");
				_add_text(cd.methods[i].qualifiers);
				class_desc->pop();

			}
			class_desc->pop();//monofont
			class_desc->add_newline();

		}

		class_desc->pop();
		class_desc->add_newline();

	}

	if (cd.properties.size()) {


		class_desc->push_color(EditorSettings::get_singleton()->get("text_editor/keyword_color"));
		class_desc->push_font(doc_title_font);
		class_desc->add_text("Members:");
		class_desc->pop();
		class_desc->pop();
		class_desc->add_newline();

		class_desc->push_indent(1);

		//class_desc->add_newline();

		for(int i=0;i<cd.properties.size();i++) {

			property_line[cd.properties[i].name]=class_desc->get_line_count()-2;	//gets overriden if description
			class_desc->push_font(doc_code_font);
			_add_type(cd.properties[i].type);
			class_desc->push_color(EditorSettings::get_singleton()->get("text_editor/text_color"));
			class_desc->add_text(" ");
			_add_text(cd.properties[i].name);
			class_desc->pop();
			class_desc->pop();

			if (cd.properties[i].description!="") {
				class_desc->push_font(doc_font);
				class_desc->add_text("  ");
				class_desc->push_color(EditorSettings::get_singleton()->get("text_editor/comment_color"));
				_add_text(cd.properties[i].description);
				class_desc->pop();
				class_desc->pop();

			}

			class_desc->add_newline();
		}

		class_desc->add_newline();
		class_desc->pop();


	}

	if (cd.theme_properties.size()) {


		class_desc->push_color(EditorSettings::get_singleton()->get("text_editor/keyword_color"));
		class_desc->push_font(doc_title_font);
		class_desc->add_text("GUI Theme Items:");
		class_desc->pop();
		class_desc->pop();
		class_desc->add_newline();

		class_desc->push_indent(1);

		//class_desc->add_newline();

		for(int i=0;i<cd.theme_properties.size();i++) {

			theme_property_line[cd.theme_properties[i].name]=class_desc->get_line_count()-2;	//gets overriden if description
			class_desc->push_font(doc_code_font);
			_add_type(cd.theme_properties[i].type);
			class_desc->push_color(EditorSettings::get_singleton()->get("text_editor/text_color"));
			class_desc->add_text(" ");
			_add_text(cd.theme_properties[i].name);
			class_desc->pop();
			class_desc->pop();

			if (cd.theme_properties[i].description!="") {
				class_desc->push_font(doc_font);
				class_desc->add_text("  ");
				class_desc->push_color(EditorSettings::get_singleton()->get("text_editor/comment_color"));
				_add_text(cd.theme_properties[i].description);
				class_desc->pop();
				class_desc->pop();

			}

			class_desc->add_newline();
		}

		class_desc->add_newline();
		class_desc->pop();


	}
	if (cd.signals.size()) {

		class_desc->push_color(EditorSettings::get_singleton()->get("text_editor/keyword_color"));
		class_desc->push_font(doc_title_font);
		class_desc->add_text("Signals:");
		class_desc->pop();
		class_desc->pop();

		class_desc->add_newline();
		//class_desc->add_newline();

		class_desc->push_indent(1);

		for(int i=0;i<cd.signals.size();i++) {

			signal_line[cd.signals[i].name]=class_desc->get_line_count()-2;	//gets overriden if description
			class_desc->push_font(doc_code_font);  // monofont
			//_add_type("void");
			//class_desc->add_text(" ");
			class_desc->push_color(EditorSettings::get_singleton()->get("text_editor/text_color"));
			_add_text(cd.signals[i].name);
			class_desc->pop();
			class_desc->push_color(EditorSettings::get_singleton()->get("text_editor/symbol_color"));
			class_desc->add_text(cd.signals[i].arguments.size()?"( ":"(");
			class_desc->pop();
			for(int j=0;j<cd.signals[i].arguments.size();j++) {
				class_desc->push_color(EditorSettings::get_singleton()->get("text_editor/text_color"));
				if (j>0)
					class_desc->add_text(", ");
				_add_type(cd.signals[i].arguments[j].type);
				class_desc->add_text(" ");
				_add_text(cd.signals[i].arguments[j].name);
				if (cd.signals[i].arguments[j].default_value!="") {

					class_desc->push_color(EditorSettings::get_singleton()->get("text_editor/symbol_color"));
					class_desc->add_text("=");
					class_desc->pop();
					_add_text(cd.signals[i].arguments[j].default_value);
				}

				class_desc->pop();
			}

			class_desc->push_color(EditorSettings::get_singleton()->get("text_editor/symbol_color"));
			class_desc->add_text(cd.signals[i].arguments.size()?" )":")");
			class_desc->pop();
			class_desc->pop(); // end monofont
			if (cd.signals[i].description!="") {

				class_desc->push_color(EditorSettings::get_singleton()->get("text_editor/comment_color"));
				class_desc->add_text(" ");
				_add_text(cd.signals[i].description);
				class_desc->pop();

			}
			class_desc->add_newline();

		}

		class_desc->pop();
		class_desc->add_newline();

	}

	if (cd.constants.size()) {


		class_desc->push_color(EditorSettings::get_singleton()->get("text_editor/keyword_color"));
		class_desc->push_font(doc_title_font);
		class_desc->add_text("Constants:");
		class_desc->pop();
		class_desc->pop();
		class_desc->push_indent(1);

		class_desc->add_newline();
		//class_desc->add_newline();

		for(int i=0;i<cd.constants.size();i++) {

			constant_line[cd.constants[i].name]=class_desc->get_line_count()-2;
			class_desc->push_font(doc_code_font);
			class_desc->push_color(EditorSettings::get_singleton()->get("text_editor/base_type_color"));
			_add_text(cd.constants[i].name);
			class_desc->pop();
			class_desc->push_color(EditorSettings::get_singleton()->get("text_editor/symbol_color"));
			class_desc->add_text(" = ");
			class_desc->pop();
			class_desc->push_color(EditorSettings::get_singleton()->get("text_editor/keyword_color"));
			_add_text(cd.constants[i].value);
			class_desc->pop();
			class_desc->pop();
			if (cd.constants[i].description!="") {
				class_desc->push_font(doc_font);
				class_desc->add_text("  ");
				class_desc->push_color(EditorSettings::get_singleton()->get("text_editor/comment_color"));
				_add_text(cd.constants[i].description);
				class_desc->pop();
				class_desc->pop();
			}

			class_desc->add_newline();
		}

		class_desc->pop();
		class_desc->add_newline();


	}

	if (cd.description!="") {

		description_line=class_desc->get_line_count()-2;
		class_desc->push_color(EditorSettings::get_singleton()->get("text_editor/keyword_color"));
		class_desc->push_font(doc_title_font);
		class_desc->add_text("Description:");
		class_desc->pop();
		class_desc->pop();

		class_desc->add_newline();
		class_desc->add_newline();
		class_desc->push_color(EditorSettings::get_singleton()->get("text_editor/text_color"));
		class_desc->push_font( get_font("normal","Fonts") );
		class_desc->push_indent(1);
		_add_text(cd.description);
		class_desc->pop();
		class_desc->pop();
		class_desc->pop();
		class_desc->add_newline();
		class_desc->add_newline();
	}

	if (method_descr) {

		class_desc->push_color(EditorSettings::get_singleton()->get("text_editor/keyword_color"));
		class_desc->push_font(doc_title_font);
		class_desc->add_text("Method Description:");
		class_desc->pop();
		class_desc->pop();

		class_desc->add_newline();
		class_desc->add_newline();


		for(int i=0;i<cd.methods.size();i++) {

			method_line[cd.methods[i].name]=class_desc->get_line_count()-2;

			class_desc->push_font(doc_code_font);
			_add_type(cd.methods[i].return_type);

			class_desc->add_text(" ");
			class_desc->push_color(EditorSettings::get_singleton()->get("text_editor/text_color"));
			_add_text(cd.methods[i].name);
			class_desc->pop();
			class_desc->push_color(EditorSettings::get_singleton()->get("text_editor/symbol_color"));
			class_desc->add_text(cd.methods[i].arguments.size()?"( ":"(");
			class_desc->pop();
			for(int j=0;j<cd.methods[i].arguments.size();j++) {
				class_desc->push_color(EditorSettings::get_singleton()->get("text_editor/text_color"));
				if (j>0)
					class_desc->add_text(", ");
				_add_type(cd.methods[i].arguments[j].type);
				class_desc->add_text(" ");
				_add_text(cd.methods[i].arguments[j].name);
				if (cd.methods[i].arguments[j].default_value!="") {

					class_desc->push_color(EditorSettings::get_singleton()->get("text_editor/symbol_color"));
					class_desc->add_text("=");
					class_desc->pop();
					_add_text(cd.methods[i].arguments[j].default_value);
				}

				class_desc->pop();
			}

			class_desc->push_color(EditorSettings::get_singleton()->get("text_editor/symbol_color"));
			class_desc->add_text(cd.methods[i].arguments.size()?" )":")");
			class_desc->pop();
			if (cd.methods[i].qualifiers!="") {

				class_desc->push_color(EditorSettings::get_singleton()->get("text_editor/keyword_color"));
				class_desc->add_text(" ");
				_add_text(cd.methods[i].qualifiers);
				class_desc->pop();

			}

			class_desc->pop();

			class_desc->add_newline();
			class_desc->push_color(EditorSettings::get_singleton()->get("text_editor/text_color"));
			class_desc->push_font( get_font("normal","Fonts") );
			class_desc->push_indent(1);
			_add_text(cd.methods[i].description);
			class_desc->pop();
			class_desc->pop();
			class_desc->pop();
			class_desc->add_newline();
			class_desc->add_newline();
			class_desc->add_newline();

		}





	}



	scroll_locked=false;

	return OK;
}

void EditorHelp::_request_help(const String& p_string) {
	Error err = _goto_desc(p_string);
	if (err==OK) {
		editor->call("_editor_select",3);
	}
	//100 palabras
}


void EditorHelp::_help_callback(const String& p_topic) {

	String what = p_topic.get_slice(":",0);
	String clss = p_topic.get_slice(":",1);
	String name;
	if (p_topic.get_slice_count(":")==3)
		name=p_topic.get_slice(":",2);

	_request_help(clss); //first go to class

	int line=0;

	if (what=="class_desc") {
		line=description_line;
	} else if (what=="class_signal") {
		if (signal_line.has(name))
			line=signal_line[name];
	} else if (what=="class_method" || what=="class_method_desc") {
		if (method_line.has(name))
			line=method_line[name];
	} else if (what=="class_property") {

		if (property_line.has(name))
			line=property_line[name];
	} else if (what=="class_theme_item") {

		if (theme_property_line.has(name))
			line=theme_property_line[name];
	} else if (what=="class_constant") {

		if (constant_line.has(name))
			line=constant_line[name];
	}

	class_desc->scroll_to_line(line);

}

void EditorHelp::_add_text(const String& p_bbcode) {


	/*class_desc->push_color(EditorSettings::get_singleton()->get("text_editor/text_color"));
	class_desc->push_font( get_font("normal","Fonts") );
	class_desc->push_indent(1);*/
	int pos = 0;

	List<String> tag_stack;

	while(pos < p_bbcode.length()) {


		int brk_pos = p_bbcode.find("[",pos);

		if (brk_pos<0)
			brk_pos=p_bbcode.length();

		if (brk_pos > pos) {
			class_desc->add_text(p_bbcode.substr(pos,brk_pos-pos));

		}

		if (brk_pos==p_bbcode.length())
			break; //nothing else o add

		int brk_end = p_bbcode.find("]",brk_pos+1);

		if (brk_end==-1) {
			//no close, add the rest
			class_desc->add_text(p_bbcode.substr(brk_pos,p_bbcode.length()-brk_pos));

			break;
		}


		String tag = p_bbcode.substr(brk_pos+1,brk_end-brk_pos-1);


		if (tag.begins_with("/")) {
			bool tag_ok = tag_stack.size() && tag_stack.front()->get()==tag.substr(1,tag.length());
			if (tag_stack.size()) {



			}
			if (!tag_ok) {

				class_desc->add_text("[");
				pos++;
				continue;
			}

			tag_stack.pop_front();
			pos=brk_end+1;
			if (tag!="/img")
				class_desc->pop();

		} else if (tag.begins_with("method ")) {

			String m = tag.substr(7,tag.length());
			class_desc->push_meta("@"+m);
			class_desc->add_text(m+"()");
			class_desc->pop();
			pos=brk_end+1;

		} else if (doc->class_list.has(tag)) {


			class_desc->push_meta("#"+tag);
			class_desc->add_text(tag);
			class_desc->pop();
			pos=brk_end+1;

		} else if (tag=="b") {

			//use bold font
			class_desc->push_font(get_font("source","Fonts"));
			pos=brk_end+1;
			tag_stack.push_front(tag);
		} else if (tag=="i") {

			//use italics font
			class_desc->push_font(get_font("italic","Fonts"));
			pos=brk_end+1;
			tag_stack.push_front(tag);
		} else if (tag=="code") {

			//use monospace font
			class_desc->push_font(get_font("source","EditorFonts"));
			pos=brk_end+1;
			tag_stack.push_front(tag);
		} else if (tag=="center") {

			//use monospace font
			class_desc->push_align(RichTextLabel::ALIGN_CENTER);
			pos=brk_end+1;
			tag_stack.push_front(tag);
		} else if (tag=="br") {

			//use monospace font
			class_desc->add_newline();
			pos=brk_end+1;
		} else if (tag=="u") {

			//use underline
			class_desc->push_underline();
			pos=brk_end+1;
			tag_stack.push_front(tag);
		} else if (tag=="s") {

			//use strikethrough (not supported underline instead)
			class_desc->push_underline();
			pos=brk_end+1;
			tag_stack.push_front(tag);

		} else if (tag=="url") {

			//use strikethrough (not supported underline instead)
			int end=p_bbcode.find("[",brk_end);
			if (end==-1)
				end=p_bbcode.length();
			String url = p_bbcode.substr(brk_end+1,end-brk_end-1);
			class_desc->push_meta(url);

			pos=brk_end+1;
			tag_stack.push_front(tag);
		} else if (tag.begins_with("url=")) {

			String url = tag.substr(4,tag.length());
			class_desc->push_meta(url);
			pos=brk_end+1;
			tag_stack.push_front("url");
		} else if (tag=="img") {

			//use strikethrough (not supported underline instead)
			int end=p_bbcode.find("[",brk_end);
			if (end==-1)
				end=p_bbcode.length();
			String image = p_bbcode.substr(brk_end+1,end-brk_end-1);

			Ref<Texture> texture = ResourceLoader::load(base_path+"/"+image,"Texture");
			if (texture.is_valid())
				class_desc->add_image(texture);

			pos=end;
			tag_stack.push_front(tag);
		} else if (tag.begins_with("color=")) {

			String col = tag.substr(6,tag.length());
			Color color;

			if (col.begins_with("#"))
				color=Color::html(col);
			else if (col=="aqua")
				color=Color::html("#00FFFF");
			else if (col=="black")
				color=Color::html("#000000");
			else if (col=="blue")
				color=Color::html("#0000FF");
			else if (col=="fuchsia")
				color=Color::html("#FF00FF");
			else if (col=="gray" || col=="grey")
				color=Color::html("#808080");
			else if (col=="green")
				color=Color::html("#008000");
			else if (col=="lime")
				color=Color::html("#00FF00");
			else if (col=="maroon")
				color=Color::html("#800000");
			else if (col=="navy")
				color=Color::html("#000080");
			else if (col=="olive")
				color=Color::html("#808000");
			else if (col=="purple")
				color=Color::html("#800080");
			else if (col=="red")
				color=Color::html("#FF0000");
			else if (col=="silver")
				color=Color::html("#C0C0C0");
			else if (col=="teal")
				color=Color::html("#008008");
			else if (col=="white")
				color=Color::html("#FFFFFF");
			else if (col=="yellow")
				color=Color::html("#FFFF00");
			else
				color=Color(0,0,0,1); //base_color;



			class_desc->push_color(color);
			pos=brk_end+1;
			tag_stack.push_front("color");

		} else if (tag.begins_with("font=")) {

			String fnt = tag.substr(5,tag.length());


			Ref<Font> font = ResourceLoader::load(base_path+"/"+fnt,"Font");
			if (font.is_valid())
				class_desc->push_font(font);
			else {
				class_desc->push_font(get_font("source","rFonts"));
			}

			pos=brk_end+1;
			tag_stack.push_front("font");


		} else {

			class_desc->add_text("["); //ignore
			pos=brk_pos+1;

		}
	}

	/*class_desc->pop();
	class_desc->pop();
	class_desc->pop();*/

}




void EditorHelp::_update_doc() {



}


void EditorHelp::generate_doc() {

	doc = memnew( DocData );
	doc->generate(true);
	DocData compdoc;
	compdoc.load_compressed(_doc_data_compressed,_doc_data_compressed_size,_doc_data_uncompressed_size);
	doc->merge_from(compdoc); //ensure all is up to date


}

void EditorHelp::_notification(int p_what) {


	switch(p_what) {

		case NOTIFICATION_READY: {


//			forward->set_icon(get_icon("Forward","EditorIcons"));
//			back->set_icon(get_icon("Back","EditorIcons"));
			_update_doc();
			editor->connect("request_help",this,"_request_help");

		} break;
	}
}

<<<<<<< HEAD
	TreeItem *root = class_list->create_item();
	class_list->set_hide_root(true);
	//List<StringName>::Element *I=type_list.front();
=======
>>>>>>> 94fdd012



void EditorHelp::go_to_help(const String& p_help) {

	_help_callback(p_help);
}

void EditorHelp::go_to_class(const String& p_class,int p_scroll) {

	_goto_desc(p_class,p_scroll);
}

void EditorHelp::popup_search() {


	search_dialog->popup_centered(Size2(250,80));
	search->grab_focus();
}

void EditorHelp::_search_cbk() {

	_search(search->get_text());
}

String EditorHelp::get_class_name() {

	return edited_class;
}

void EditorHelp::search_again() {
	_search(prev_search);
}

int EditorHelp::get_scroll() const {

	return class_desc->get_v_scroll()->get_val();
}
void EditorHelp::set_scroll(int p_scroll) {


	class_desc->get_v_scroll()->set_val(p_scroll);

}

void EditorHelp::_bind_methods() {

	ObjectTypeDB::bind_method("_class_list_select",&EditorHelp::_class_list_select);
	ObjectTypeDB::bind_method("_class_desc_select",&EditorHelp::_class_desc_select);
//	ObjectTypeDB::bind_method("_button_pressed",&EditorHelp::_button_pressed);
	ObjectTypeDB::bind_method("_scroll_changed",&EditorHelp::_scroll_changed);
	ObjectTypeDB::bind_method("_request_help",&EditorHelp::_request_help);
	ObjectTypeDB::bind_method("_unhandled_key_input",&EditorHelp::_unhandled_key_input);
	ObjectTypeDB::bind_method("_search",&EditorHelp::_search);
	ObjectTypeDB::bind_method("_search_cbk",&EditorHelp::_search_cbk);

	ObjectTypeDB::bind_method("_help_callback",&EditorHelp::_help_callback);

	ADD_SIGNAL(MethodInfo("go_to_help"));

}

EditorHelp::EditorHelp() {

	editor=EditorNode::get_singleton();

	VBoxContainer *vbc = this;


	//class_list->connect("meta_clicked",this,"_class_list_select");
	//class_list->set_selection_enabled(true);

	{
		Panel *pc = memnew( Panel );
		Ref<StyleBoxFlat> style( memnew( StyleBoxFlat ) );
		style->set_bg_color( EditorSettings::get_singleton()->get("text_editor/background_color") );	
<<<<<<< HEAD
=======
		pc->set_v_size_flags(SIZE_EXPAND_FILL);
>>>>>>> 94fdd012
		pc->add_style_override("panel", style); //get_stylebox("normal","TextEdit"));
		vbc->add_child(pc);
		class_desc = memnew( RichTextLabel );
		pc->add_child(class_desc);
		class_desc->set_area_as_parent_rect(8);
		class_desc->connect("meta_clicked",this,"_class_desc_select");
	}

	class_desc->get_v_scroll()->connect("value_changed",this,"_scroll_changed");
	class_desc->set_selection_enabled(true);

	scroll_locked=false;
	select_locked=false;
	set_process_unhandled_key_input(true);
	class_desc->hide();

	search_dialog = memnew( ConfirmationDialog );
	add_child(search_dialog);
	VBoxContainer *search_vb = memnew( VBoxContainer );
	search_dialog->add_child(search_vb);
	search_dialog->set_child_rect(search_vb);
	search = memnew( LineEdit );
	search_dialog->register_text_enter(search);
	search_vb->add_margin_child("Search Text",search);
	search_dialog->get_ok()->set_text("Find");
	search_dialog->connect("confirmed",this,"_search_cbk");
	search_dialog->set_hide_on_ok(false);
	search_dialog->set_self_opacity(0.8);


	/*class_search = memnew( EditorHelpSearch(editor) );
	editor->get_gui_base()->add_child(class_search);
	class_search->connect("go_to_help",this,"_help_callback");*/

//	prev_search_page=-1;
}

EditorHelp::~EditorHelp() {

}
<|MERGE_RESOLUTION|>--- conflicted
+++ resolved
@@ -1356,15 +1356,6 @@
 	}
 }
 
-<<<<<<< HEAD
-	TreeItem *root = class_list->create_item();
-	class_list->set_hide_root(true);
-	//List<StringName>::Element *I=type_list.front();
-=======
->>>>>>> 94fdd012
-
-
-
 void EditorHelp::go_to_help(const String& p_help) {
 
 	_help_callback(p_help);
@@ -1438,10 +1429,6 @@
 		Panel *pc = memnew( Panel );
 		Ref<StyleBoxFlat> style( memnew( StyleBoxFlat ) );
 		style->set_bg_color( EditorSettings::get_singleton()->get("text_editor/background_color") );	
-<<<<<<< HEAD
-=======
-		pc->set_v_size_flags(SIZE_EXPAND_FILL);
->>>>>>> 94fdd012
 		pc->add_style_override("panel", style); //get_stylebox("normal","TextEdit"));
 		vbc->add_child(pc);
 		class_desc = memnew( RichTextLabel );
